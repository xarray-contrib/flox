--- conflicted
+++ resolved
@@ -232,19 +232,11 @@
         # pytest.param(4, marks=requires_dask),
     ],
 )
-<<<<<<< HEAD
 @pytest.mark.parametrize("size", ((12, 6),))
 @pytest.mark.parametrize("nby", [2])
 @pytest.mark.parametrize("add_nan_by", [True])
 @pytest.mark.parametrize("func", ["topk"])
 def test_groupby_reduce_all(nby, size, chunks, func, add_nan_by, engine):
-=======
-@pytest.mark.parametrize("size", [(1, 12), (12,), (12, 9)])
-@pytest.mark.parametrize("nby", [1, 2, 3])
-@pytest.mark.parametrize("add_nan_by", [True, False])
-@pytest.mark.parametrize("func", ALL_FUNCS)
-def test_groupby_reduce_all(to_sparse, nby, size, chunks, func, add_nan_by, engine):
->>>>>>> 97d408e4
     if ("arg" in func and engine in ["flox", "numbagg"]) or (func in BLOCKWISE_FUNCS and chunks != -1):
         pytest.skip()
 
