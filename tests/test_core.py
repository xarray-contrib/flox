--- conflicted
+++ resolved
@@ -1,13 +1,8 @@
 from __future__ import annotations
 
-<<<<<<< HEAD
-from functools import reduce
-from typing import TYPE_CHECKING, Any
-=======
 import itertools
 from functools import partial, reduce
-from typing import TYPE_CHECKING
->>>>>>> 9b01c481
+from typing import TYPE_CHECKING, Any
 
 import numpy as np
 import pandas as pd
@@ -234,21 +229,6 @@
         if not has_dask or chunks is None:
             continue
 
-<<<<<<< HEAD
-        methods: list[T_Method] = ["map-reduce", "cohorts", "split-reduce"]
-        for method in methods:
-            if "arg" in func and method != "map-reduce":
-                continue
-            actual, *groups = groupby_reduce(
-                array,
-                *bys,
-                method=method,
-                func=func,
-                engine=engine,
-                finalize_kwargs=kwargs,
-                fill_value=fill_value,
-            )
-=======
         params = list(itertools.product(["map-reduce"], [True, False, None]))
         params.extend(itertools.product(["cohorts"], [False, None]))
         for method, reindex in params:
@@ -266,7 +246,6 @@
                 assert any("simple-combine" in key for key in actual.dask.layers.keys())
             else:
                 assert any("grouped-combine" in key for key in actual.dask.layers.keys())
->>>>>>> 9b01c481
             for actual_group, expect in zip(groups, expected_groups):
                 assert_equal(actual_group, expect, tolerance)
             if "arg" in func:
@@ -418,13 +397,8 @@
 
     expected_groups = [0, 2, 1]
     with raise_if_dask_computes():
-<<<<<<< HEAD
-        actual, groups = groupby_reduce(array, by, **kwargs, sort=False)
-    assert_equal(groups, [0, 2, 1])
-=======
         actual, groups = groupby_reduce(array, by, engine=engine, **kwargs, sort=False)
     assert_equal(groups, np.array([0, 2, 1], dtype=np.intp))
->>>>>>> 9b01c481
     assert_equal(expected, actual[..., [0, 2, 1]])
 
     with raise_if_dask_computes():
@@ -436,17 +410,10 @@
 def test_numpy_reduce_axis_subset(engine: T_Engine) -> None:
     # TODO: add NaNs
     by = labels2d
-<<<<<<< HEAD
-    array = np.ones_like(by)
-    kwargs: dict[str, Any] = dict(func="count", engine=engine, fill_value=0)
-    result, _ = groupby_reduce(array, by, *[], axis=1, **kwargs)
-    assert_equal(result, [[2, 3], [2, 3]])
-=======
     array = np.ones_like(by, dtype=np.int64)
     kwargs = dict(func="count", engine=engine, fill_value=0)
     result, _ = groupby_reduce(array, by, **kwargs, axis=1)
     assert_equal(result, np.array([[2, 3], [2, 3]], dtype=np.int64))
->>>>>>> 9b01c481
 
     by = np.broadcast_to(labels2d, (3, *labels2d.shape))
     array = np.ones_like(by)
@@ -574,13 +541,9 @@
         (None, [0], (1,)),  # global reduction; 0 shaped group axis; 1 group
     ],
 )
-<<<<<<< HEAD
 def test_groupby_reduce_nans(
-    chunks, axis, groups, expected_shape: tuple[int, ...], engine: T_Engine
+    reindex: bool | None, chunks, axis, groups, expected_shape: tuple[int, ...], engine: T_Engine
 ) -> None:
-=======
-def test_groupby_reduce_nans(reindex, chunks, axis, groups, expected_shape, engine):
->>>>>>> 9b01c481
     def _maybe_chunk(arr):
         if chunks:
             if not has_dask:
@@ -616,14 +579,10 @@
 
 
 @requires_dask
-<<<<<<< HEAD
-def test_groupby_all_nan_blocks(engine: T_Engine) -> None:
-=======
 @pytest.mark.parametrize(
     "expected_groups, reindex", [(None, None), ([0, 1, 2], True), ([0, 1, 2], False)]
 )
-def test_groupby_all_nan_blocks(expected_groups, reindex, engine):
->>>>>>> 9b01c481
+def test_groupby_all_nan_blocks(expected_groups, reindex: bool | None, engine: T_Engine) -> None:
     labels = np.array([0, 0, 2, 2, 2, 1, 1, 2, 2, 1, 1, 0])
     nan_labels = labels.astype(float)  # copy
     nan_labels[:5] = np.nan
@@ -841,23 +800,15 @@
 
 
 @requires_dask
-<<<<<<< HEAD
-@pytest.mark.parametrize("method", ["split-reduce", "map-reduce", "cohorts"])
-def test_cohorts(method: T_Method) -> None:
-    repeats = [4, 4, 12, 2, 3, 4]
-    labels = np.repeat(np.arange(6), repeats)
-    array = dask.array.from_array(labels, chunks=(4, 8, 4, 9, 4))
-=======
 @pytest.mark.parametrize("dtype", [np.int32, np.int64])
 @pytest.mark.parametrize(
     "labels_dtype", [pytest.param(np.int32, marks=pytest.mark.xfail), np.int64]
 )
 @pytest.mark.parametrize("method", ["map-reduce", "cohorts"])
-def test_cohorts_map_reduce_consistent_dtypes(method, dtype, labels_dtype):
+def test_cohorts_map_reduce_consistent_dtypes(method: T_Method, dtype, labels_dtype) -> None:
     repeats = np.array([4, 4, 12, 2, 3, 4], dtype=np.int32)
     labels = np.repeat(np.arange(6, dtype=labels_dtype), repeats)
     array = dask.array.from_array(labels.astype(dtype), chunks=(4, 8, 4, 9, 4))
->>>>>>> 9b01c481
 
     actual, actual_groups = groupby_reduce(array, labels, func="count", method=method)
     assert_equal(actual_groups, np.arange(6, dtype=labels.dtype))
@@ -1058,39 +1009,6 @@
         by=(np.array(["El-Nino", "La-Nina", "boo", "Neutral"]),),
         axis=-1,
         expected_groups=(np.array(["El-Nino", "Neutral", "foo", "La-Nina"]),),
-<<<<<<< HEAD
-        reindex=True,
-        sort=True,
-    )[0]
-    assert_equal(expected, [0, 1, 4, 2])
-
-    expected = factorize_(
-        by=(np.array(["El-Nino", "La-Nina", "boo", "Neutral"]),),
-        axis=-1,
-        expected_groups=(np.array(["El-Nino", "Neutral", "foo", "La-Nina"]),),
-        reindex=True,
-        sort=False,
-    )[0]
-    assert_equal(expected, [0, 3, 4, 1])
-
-    expected = factorize_(
-        by=(np.array(["El-Nino", "La-Nina", "boo", "Neutral"]),),
-        axis=-1,
-        expected_groups=(np.array(["El-Nino", "Neutral", "foo", "La-Nina"]),),
-        reindex=False,
-        sort=False,
-    )[0]
-    assert_equal(expected, [0, 1, 2, 3])
-
-    expected = factorize_(
-        by=(np.array(["El-Nino", "La-Nina", "boo", "Neutral"]),),
-        axis=-1,
-        expected_groups=(np.array(["El-Nino", "Neutral", "foo", "La-Nina"]),),
-        reindex=False,
-        sort=True,
-    )[0]
-    assert_equal(expected, [0, 1, 3, 2])
-=======
     )
 
     expected = factorize_(**kwargs, reindex=True, sort=True)[0]
@@ -1104,7 +1022,6 @@
 
     expected = factorize_(**kwargs, reindex=False, sort=True)[0]
     assert_equal(expected, np.array([0, 1, 3, 2], dtype=np.int64))
->>>>>>> 9b01c481
 
 
 def test_factorize_reindex_sorting_ints() -> None:
@@ -1112,22 +1029,6 @@
     expected = factorize_(
         by=(np.array([-10, 1, 10, 2, 3, 5]),),
         axis=-1,
-<<<<<<< HEAD
-        expected_groups=expected_groups,
-        reindex=True,
-        sort=True,
-    )[0]
-    assert_equal(expected, [6, 1, 6, 2, 3, 5])
-
-    expected = factorize_(
-        by=(np.array([-10, 1, 10, 2, 3, 5]),),
-        axis=-1,
-        expected_groups=expected_groups,
-        reindex=True,
-        sort=False,
-    )[0]
-    assert_equal(expected, [6, 1, 6, 2, 3, 5])
-=======
         expected_groups=(np.array([0, 1, 2, 3, 4, 5], np.int64),),
     )
 
@@ -1136,35 +1037,14 @@
 
     expected = factorize_(**kwargs, reindex=True, sort=False)[0]
     assert_equal(expected, np.array([6, 1, 6, 2, 3, 5], dtype=np.int64))
->>>>>>> 9b01c481
 
     expected_groups = (np.arange(5, -1, -1),)
 
-<<<<<<< HEAD
-    expected = factorize_(
-        by=(np.array([-10, 1, 10, 2, 3, 5]),),
-        axis=-1,
-        expected_groups=expected_groups,
-        reindex=True,
-        sort=True,
-    )[0]
-    assert_equal(expected, [6, 1, 6, 2, 3, 5])
-
-    expected = factorize_(
-        by=(np.array([-10, 1, 10, 2, 3, 5]),),
-        axis=-1,
-        expected_groups=expected_groups,
-        reindex=True,
-        sort=False,
-    )[0]
-    assert_equal(expected, [6, 4, 6, 3, 2, 0])
-=======
     expected = factorize_(**kwargs, reindex=True, sort=True)[0]
     assert_equal(expected, np.array([6, 1, 6, 2, 3, 5], dtype=np.int64))
 
     expected = factorize_(**kwargs, reindex=True, sort=False)[0]
     assert_equal(expected, np.array([6, 4, 6, 3, 2, 0], dtype=np.int64))
->>>>>>> 9b01c481
 
 
 @requires_dask
