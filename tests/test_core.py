from __future__ import annotations

import itertools
import warnings
from functools import partial, reduce
from typing import TYPE_CHECKING, Callable

import numpy as np
import pandas as pd
import pytest
from numpy_groupies.aggregate_numpy import aggregate

from flox import xrutils
from flox.aggregations import Aggregation
from flox.core import (
    _convert_expected_groups_to_index,
    _get_optimal_chunks_for_groups,
    _normalize_indexes,
    _validate_reindex,
    factorize_,
    find_group_cohorts,
<<<<<<< HEAD
    groupby_cumulate,
    groupby_aggregate,
=======
    groupby_accumulate,
>>>>>>> 1a373cb2
    groupby_reduce,
    rechunk_for_cohorts,
    reindex_,
    subset_to_blocks,
)

from . import (
    assert_equal,
    assert_equal_tuple,
    has_dask,
    raise_if_dask_computes,
    requires_dask,
)

labels = np.array([0, 0, 2, 2, 2, 1, 1, 2, 2, 1, 1, 0])
nan_labels = labels.astype(float)  # copy
nan_labels[:5] = np.nan
labels2d = np.array([labels[:5], np.flip(labels[:5])])

if has_dask:
    import dask
    import dask.array as da
    from dask.array import from_array

    dask.config.set(scheduler="sync")
else:

    def dask_array_ones(*args):
        return None


ALL_FUNCS = (
    "sum",
    "nansum",
    "argmax",
    "nanfirst",
    "nanargmax",
    "prod",
    "nanprod",
    "mean",
    "nanmean",
    "var",
    "nanvar",
    "std",
    "nanstd",
    "max",
    "nanmax",
    "min",
    "nanmin",
    "argmin",
    "nanargmin",
    "any",
    "all",
    "nanlast",
    pytest.param("median", marks=(pytest.mark.skip,)),
    pytest.param("nanmedian", marks=(pytest.mark.skip,)),
)

if TYPE_CHECKING:
    from flox.core import T_Agg, T_Engine, T_ExpectedGroupsOpt, T_Method


def _get_array_func(func: str) -> Callable:
    if func == "count":

        def npfunc(x):
            x = np.asarray(x)
            return (~np.isnan(x)).sum()

    elif func in ["nanfirst", "nanlast"]:
        npfunc = getattr(xrutils, func)
    else:
        npfunc = getattr(np, func)

    return npfunc


def test_alignment_error():
    da = np.ones((12,))
    labels = np.ones((5,))

    with pytest.raises(ValueError):
        groupby_reduce(da, labels, func="mean")


@pytest.mark.parametrize("dtype", (float, int))
@pytest.mark.parametrize("chunk", [False, True])
# TODO: make this intp when python 3.8 is dropped
@pytest.mark.parametrize("expected_groups", [None, [0, 1, 2], np.array([0, 1, 2], dtype=np.int64)])
@pytest.mark.parametrize(
    "func, array, by, expected",
    [
        ("sum", np.ones((12,)), labels, [3, 4, 5]),  # form 1
        ("sum", np.ones((12,)), nan_labels, [1, 4, 2]),  # form 1
        ("sum", np.ones((2, 12)), labels, [[3, 4, 5], [3, 4, 5]]),  # form 3
        ("sum", np.ones((2, 12)), nan_labels, [[1, 4, 2], [1, 4, 2]]),  # form 3
        ("sum", np.ones((2, 12)), np.array([labels, labels]), [6, 8, 10]),  # form 1 after reshape
        ("sum", np.ones((2, 12)), np.array([nan_labels, nan_labels]), [2, 8, 4]),
        # (np.ones((12,)), np.array([labels, labels])),  # form 4
        ("count", np.ones((12,)), labels, [3, 4, 5]),  # form 1
        ("count", np.ones((12,)), nan_labels, [1, 4, 2]),  # form 1
        ("count", np.ones((2, 12)), labels, [[3, 4, 5], [3, 4, 5]]),  # form 3
        ("count", np.ones((2, 12)), nan_labels, [[1, 4, 2], [1, 4, 2]]),  # form 3
        ("count", np.ones((2, 12)), np.array([labels, labels]), [6, 8, 10]),  # form 1 after reshape
        ("count", np.ones((2, 12)), np.array([nan_labels, nan_labels]), [2, 8, 4]),
        ("nanmean", np.ones((12,)), labels, [1, 1, 1]),  # form 1
        ("nanmean", np.ones((12,)), nan_labels, [1, 1, 1]),  # form 1
        ("nanmean", np.ones((2, 12)), labels, [[1, 1, 1], [1, 1, 1]]),  # form 3
        ("nanmean", np.ones((2, 12)), nan_labels, [[1, 1, 1], [1, 1, 1]]),  # form 3
        ("nanmean", np.ones((2, 12)), np.array([labels, labels]), [1, 1, 1]),
        ("nanmean", np.ones((2, 12)), np.array([nan_labels, nan_labels]), [1, 1, 1]),
        # (np.ones((12,)), np.array([labels, labels])),  # form 4
    ],
)
def test_groupby_reduce(
    engine: T_Engine,
    func: T_Agg,
    array: np.ndarray,
    by: np.ndarray,
    expected: list[float],
    expected_groups: T_ExpectedGroupsOpt,
    chunk: bool,
    dtype: np.typing.DTypeLike,
) -> None:
    array = array.astype(dtype)
    if chunk:
        if not has_dask or expected_groups is None:
            pytest.skip()
        array = da.from_array(array, chunks=(3,) if array.ndim == 1 else (1, 3))
        by = da.from_array(by, chunks=(3,) if by.ndim == 1 else (1, 3))

    if func == "mean" or func == "nanmean":
        expected_result = np.array(expected, dtype=np.float64)
    elif func == "sum":
        expected_result = np.array(expected, dtype=dtype)
    elif func == "count":
        expected_result = np.array(expected, dtype=np.intp)

    (result, groups) = groupby_reduce(
        array,
        by,
        func=func,
        expected_groups=expected_groups,
        fill_value=123,
        engine=engine,
    )
    # we use pd.Index(expected_groups).to_numpy() which is always int64
    # for the values in this tests
    if expected_groups is None:
        g_dtype = by.dtype
    elif isinstance(expected_groups, np.ndarray):
        g_dtype = expected_groups.dtype
    else:
        g_dtype = np.int64

    assert_equal(groups, np.array([0, 1, 2], g_dtype))
    assert_equal(expected_result, result)


def gen_array_by(size, func):
    by = np.ones(size[-1])
    rng = np.random.default_rng(12345)
    array = rng.random(size)
    if "nan" in func and "nanarg" not in func:
        array[[1, 4, 5], ...] = np.nan
    elif "nanarg" in func and len(size) > 1:
        array[[1, 4, 5], 1] = np.nan
    if func in ["any", "all"]:
        array = array > 0.5
    return array, by


@pytest.mark.parametrize("chunks", [None, -1, 3, 4])
@pytest.mark.parametrize("nby", [1, 2, 3])
@pytest.mark.parametrize("size", ((12,), (12, 9)))
@pytest.mark.parametrize("add_nan_by", [True, False])
@pytest.mark.parametrize("func", ALL_FUNCS)
def test_groupby_reduce_all(nby, size, chunks, func, add_nan_by, engine):
    if chunks is not None and not has_dask:
        pytest.skip()
    if "arg" in func and engine == "flox":
        pytest.skip()

    array, by = gen_array_by(size, func)
    if chunks:
        array = dask.array.from_array(array, chunks=chunks)
    by = (by,) * nby
    by = [b + idx for idx, b in enumerate(by)]
    if add_nan_by:
        for idx in range(nby):
            by[idx][2 * idx : 2 * idx + 3] = np.nan
    by = tuple(by)
    nanmask = reduce(np.logical_or, (np.isnan(b) for b in by))

    finalize_kwargs = [{}]
    if "var" in func or "std" in func:
        finalize_kwargs = finalize_kwargs + [{"ddof": 1}, {"ddof": 0}]
        fill_value = np.nan
        tolerance = {"rtol": 1e-14, "atol": 1e-16}
    else:
        fill_value = None
        tolerance = None

    for kwargs in finalize_kwargs:
        flox_kwargs = dict(func=func, engine=engine, finalize_kwargs=kwargs, fill_value=fill_value)
        with np.errstate(invalid="ignore", divide="ignore"):
            with warnings.catch_warnings():
                warnings.filterwarnings("ignore", r"All-NaN (slice|axis) encountered")
                warnings.filterwarnings("ignore", r"Degrees of freedom <= 0 for slice")
                warnings.filterwarnings("ignore", r"Mean of empty slice")

                # computing silences a bunch of dask warnings
                array_ = array.compute() if chunks is not None else array
                if "arg" in func and add_nan_by:
                    # NaNs are in by, but we can't call np.argmax([..., NaN, .. ])
                    # That would return index of the NaN
                    # This way, we insert NaNs where there are NaNs in by, and
                    # call np.nanargmax
                    func_ = f"nan{func}" if "nan" not in func else func
                    array_[..., nanmask] = np.nan
                    expected = getattr(np, func_)(array_, axis=-1, **kwargs)
                # elif func in ["first", "last"]:
                #    expected = getattr(xrutils, f"nan{func}")(array_[..., ~nanmask], axis=-1, **kwargs)
                elif func in ["nanfirst", "nanlast"]:
                    expected = getattr(xrutils, func)(array_[..., ~nanmask], axis=-1, **kwargs)
                else:
                    expected = getattr(np, func)(array_[..., ~nanmask], axis=-1, **kwargs)
        for _ in range(nby):
            expected = np.expand_dims(expected, -1)

        actual, *groups = groupby_reduce(array, *by, **flox_kwargs)
        assert actual.ndim == (array.ndim + nby - 1)
        assert expected.ndim == (array.ndim + nby - 1)
        expected_groups = tuple(np.array([idx + 1.0]) for idx in range(nby))
        for actual_group, expect in zip(groups, expected_groups):
            assert_equal(actual_group, expect)
        if "arg" in func:
            assert actual.dtype.kind == "i"
        assert_equal(actual, expected, tolerance)

        if not has_dask or chunks is None:
            continue

        params = list(itertools.product(["map-reduce"], [True, False, None]))
        params.extend(itertools.product(["cohorts"], [False, None]))
        if chunks == -1:
            params.extend([("blockwise", None)])

        for method, reindex in params:
            call = partial(
                groupby_reduce, array, *by, method=method, reindex=reindex, **flox_kwargs
            )
            if ("arg" in func or func in ["first", "last"]) and reindex is True:
                # simple_combine with argreductions not supported right now
                with pytest.raises(NotImplementedError):
                    call()
                continue
            actual, *groups = call()
            if method != "blockwise":
                if "arg" not in func:
                    # make sure we use simple combine
                    assert any("simple-combine" in key for key in actual.dask.layers.keys())
                else:
                    assert any("grouped-combine" in key for key in actual.dask.layers.keys())
            for actual_group, expect in zip(groups, expected_groups):
                assert_equal(actual_group, expect, tolerance)
            if "arg" in func:
                assert actual.dtype.kind == "i"
            assert_equal(actual, expected, tolerance)


@requires_dask
@pytest.mark.parametrize("size", ((12,), (12, 5)))
@pytest.mark.parametrize("func", ("argmax", "nanargmax", "argmin", "nanargmin"))
def test_arg_reduction_dtype_is_int(size, func):
    """avoid bugs being hidden by the xfail in the above test."""

    rng = np.random.default_rng(12345)
    array = rng.random(size)
    by = np.ones(size[-1])

    if "nanarg" in func and len(size) > 1:
        array[[1, 4, 5], 1] = np.nan

    expected = getattr(np, func)(array, axis=-1)
    expected = np.expand_dims(expected, -1)

    actual, _ = groupby_reduce(array, by, func=func, engine="numpy")
    assert actual.dtype.kind == "i"

    actual, _ = groupby_reduce(da.from_array(array, chunks=3), by, func=func, engine="numpy")
    assert actual.dtype.kind == "i"


def test_groupby_reduce_count():
    array = np.array([0, 0, np.nan, np.nan, np.nan, 1, 1])
    labels = np.array(["a", "b", "b", "b", "c", "c", "c"])
    result, _ = groupby_reduce(array, labels, func="count")
    assert_equal(result, np.array([1, 1, 2], dtype=np.intp))


def test_func_is_aggregation():
    from flox.aggregations import mean

    array = np.array([0, 0, np.nan, np.nan, np.nan, 1, 1])
    labels = np.array(["a", "b", "b", "b", "c", "c", "c"])
    expected, _ = groupby_reduce(array, labels, func="mean")
    actual, _ = groupby_reduce(array, labels, func=mean)
    assert_equal(actual, expected)


@requires_dask
@pytest.mark.parametrize("func", ("sum", "prod"))
@pytest.mark.parametrize("dtype", [np.float32, np.float64, np.int32, np.int64])
def test_groupby_reduce_preserves_dtype(dtype, func):
    array = np.ones((2, 12), dtype=dtype)
    by = np.array([labels] * 2)
    result, _ = groupby_reduce(from_array(array, chunks=(-1, 4)), by, func=func)
    assert result.dtype == array.dtype


def test_numpy_reduce_nd_md():
    array = np.ones((2, 12))
    by = np.array([labels] * 2)

    expected = aggregate(by.ravel(), array.ravel(), func="sum")
    result, groups = groupby_reduce(array, by, func="sum", fill_value=123)
    actual = reindex_(result, groups, pd.Index(np.unique(by)), axis=0, fill_value=0)
    np.testing.assert_equal(expected, actual)

    array = np.ones((4, 2, 12))
    by = np.array([labels] * 2)

    expected = aggregate(by.ravel(), array.reshape(4, 24), func="sum", axis=-1, fill_value=0)
    result, groups = groupby_reduce(array, by, func="sum")
    actual = reindex_(result, groups, pd.Index(np.unique(by)), axis=-1, fill_value=0)
    assert_equal(expected, actual)

    array = np.ones((4, 2, 12))
    by = np.broadcast_to(np.array([labels] * 2), array.shape)
    expected = aggregate(by.ravel(), array.ravel(), func="sum", axis=-1)
    result, groups = groupby_reduce(array, by, func="sum")
    actual = reindex_(result, groups, pd.Index(np.unique(by)), axis=-1, fill_value=0)
    assert_equal(expected, actual)

    array = np.ones((2, 3, 4))
    by = np.ones((2, 3, 4))

    actual, _ = groupby_reduce(array, by, axis=(1, 2), func="sum")
    expected = np.sum(array, axis=(1, 2), keepdims=True).squeeze(2)
    assert_equal(actual, expected)


@requires_dask
@pytest.mark.parametrize("reindex", [None, False, True])
@pytest.mark.parametrize("func", ALL_FUNCS)
@pytest.mark.parametrize("add_nan", [False, True])
@pytest.mark.parametrize("dtype", (float,))
@pytest.mark.parametrize(
    "shape, array_chunks, group_chunks",
    [
        ((12,), (3,), 3),  # form 1
        ((12,), (3,), (4,)),  # form 1, chunks not aligned
        ((12,), ((3, 5, 4),), (2,)),  # form 1
        ((10, 12), (3, 3), -1),  # form 3
        ((10, 12), (3, 3), 3),  # form 3
    ],
)
def test_groupby_agg_dask(func, shape, array_chunks, group_chunks, add_nan, dtype, engine, reindex):
    """Tests groupby_reduce with dask arrays against groupby_reduce with numpy arrays"""

    rng = np.random.default_rng(12345)
    array = dask.array.from_array(rng.random(shape), chunks=array_chunks).astype(dtype)
    array = dask.array.ones(shape, chunks=array_chunks)

    if func in ["first", "last"]:
        pytest.skip()

    if "arg" in func and (engine == "flox" or reindex):
        pytest.skip()

    labels = np.array([0, 0, 2, 2, 2, 1, 1, 2, 2, 1, 1, 0])
    if add_nan:
        labels = labels.astype(float)
        labels[:3] = np.nan  # entire block is NaN when group_chunks=3
        labels[-2:] = np.nan

    kwargs = dict(
        func=func, expected_groups=[0, 1, 2], fill_value=False if func in ["all", "any"] else 123
    )

    expected, _ = groupby_reduce(array.compute(), labels, engine="numpy", **kwargs)
    actual, _ = groupby_reduce(array.compute(), labels, engine=engine, **kwargs)
    assert_equal(actual, expected)

    with raise_if_dask_computes():
        actual, _ = groupby_reduce(array, labels, engine=engine, **kwargs)
    assert_equal(actual, expected)

    by = from_array(labels, group_chunks)
    with raise_if_dask_computes():
        actual, _ = groupby_reduce(array, by, engine=engine, **kwargs)
    assert_equal(expected, actual)

    kwargs["expected_groups"] = [0, 2, 1]
    with raise_if_dask_computes():
        actual, groups = groupby_reduce(array, by, engine=engine, **kwargs, sort=False)
    assert_equal(groups, np.array([0, 2, 1], dtype=np.int64))
    assert_equal(expected, actual[..., [0, 2, 1]])

    with raise_if_dask_computes():
        actual, groups = groupby_reduce(array, by, engine=engine, **kwargs, sort=True)
    assert_equal(groups, np.array([0, 1, 2], np.int64))
    assert_equal(expected, actual)


def test_numpy_reduce_axis_subset(engine):
    # TODO: add NaNs
    by = labels2d
    array = np.ones_like(by, dtype=np.int64)
    kwargs = dict(func="count", engine=engine, fill_value=0)
    result, _ = groupby_reduce(array, by, **kwargs, axis=1)
    assert_equal(result, np.array([[2, 3], [2, 3]], dtype=np.intp))

    by = np.broadcast_to(labels2d, (3, *labels2d.shape))
    array = np.ones_like(by)
    result, _ = groupby_reduce(array, by, **kwargs, axis=1)
    subarr = np.array([[1, 1], [1, 1], [0, 2], [1, 1], [1, 1]], dtype=np.intp)
    expected = np.tile(subarr, (3, 1, 1))
    assert_equal(result, expected)

    result, _ = groupby_reduce(array, by, **kwargs, axis=2)
    subarr = np.array([[2, 3], [2, 3]], dtype=np.intp)
    expected = np.tile(subarr, (3, 1, 1))
    assert_equal(result, expected)

    result, _ = groupby_reduce(array, by, **kwargs, axis=(1, 2))
    expected = np.array([[4, 6], [4, 6], [4, 6]], dtype=np.intp)
    assert_equal(result, expected)

    result, _ = groupby_reduce(array, by, **kwargs, axis=(2, 1))
    assert_equal(result, expected)

    result, _ = groupby_reduce(array, by[0, ...], **kwargs, axis=(1, 2))
    expected = np.array([[4, 6], [4, 6], [4, 6]], dtype=np.intp)
    assert_equal(result, expected)


@requires_dask
def test_dask_reduce_axis_subset():
    by = labels2d
    array = np.ones_like(by, dtype=np.int64)
    with raise_if_dask_computes():
        result, _ = groupby_reduce(
            da.from_array(array, chunks=(2, 3)),
            da.from_array(by, chunks=(2, 2)),
            func="count",
            axis=1,
            expected_groups=[0, 2],
        )
    assert_equal(result, np.array([[2, 3], [2, 3]], dtype=np.intp))

    by = np.broadcast_to(labels2d, (3, *labels2d.shape))
    array = np.ones_like(by)
    subarr = np.array([[1, 1], [1, 1], [123, 2], [1, 1], [1, 1]], dtype=np.intp)
    expected = np.tile(subarr, (3, 1, 1))
    with raise_if_dask_computes():
        result, _ = groupby_reduce(
            da.from_array(array, chunks=(1, 2, 3)),
            da.from_array(by, chunks=(2, 2, 2)),
            func="count",
            axis=1,
            expected_groups=[0, 2],
            fill_value=123,
        )
    assert_equal(result, expected)

    subarr = np.array([[2, 3], [2, 3]], dtype=np.intp)
    expected = np.tile(subarr, (3, 1, 1))
    with raise_if_dask_computes():
        result, _ = groupby_reduce(
            da.from_array(array, chunks=(1, 2, 3)),
            da.from_array(by, chunks=(2, 2, 2)),
            func="count",
            axis=2,
            expected_groups=[0, 2],
        )
    assert_equal(result, expected)

    with pytest.raises(NotImplementedError):
        groupby_reduce(
            da.from_array(array, chunks=(1, 3, 2)),
            da.from_array(by, chunks=(2, 2, 2)),
            func="count",
            axis=2,
        )


@pytest.mark.parametrize("func", ["first", "last", "nanfirst", "nanlast"])
@pytest.mark.parametrize("axis", [(0, 1)])
def test_first_last_disallowed(axis, func):
    with pytest.raises(ValueError):
        groupby_reduce(np.empty((2, 3, 2)), np.ones((2, 3, 2)), func=func, axis=axis)


@requires_dask
@pytest.mark.parametrize("func", ["nanfirst", "nanlast"])
@pytest.mark.parametrize("axis", [None, (0, 1, 2)])
def test_nanfirst_nanlast_disallowed_dask(axis, func):
    with pytest.raises(ValueError):
        groupby_reduce(dask.array.empty((2, 3, 2)), np.ones((2, 3, 2)), func=func, axis=axis)


@requires_dask
@pytest.mark.parametrize("func", ["first", "last"])
def test_first_last_disallowed_dask(func):
    with pytest.raises(NotImplementedError):
        groupby_reduce(dask.array.empty((2, 3, 2)), np.ones((2, 3, 2)), func=func, axis=-1)


@requires_dask
@pytest.mark.parametrize("func", ALL_FUNCS)
@pytest.mark.parametrize(
    "axis", [None, (0, 1, 2), (0, 1), (0, 2), (1, 2), 0, 1, 2, (0,), (1,), (2,)]
)
def test_groupby_reduce_axis_subset_against_numpy(func, axis, engine):
    if "arg" in func and engine == "flox":
        pytest.skip()

    if not isinstance(axis, int):
        if "arg" in func and (axis is None or len(axis) > 1):
            pytest.skip()
        if ("first" in func or "last" in func) and (axis is not None and len(axis) not in [1, 3]):
            pytest.skip()

    if func in ["all", "any"]:
        fill_value = False
    else:
        fill_value = 123

    if "var" in func or "std" in func:
        tolerance = {"rtol": 1e-14, "atol": 1e-16}
    else:
        tolerance = None
    # tests against the numpy output to make sure dask compute matches
    by = np.broadcast_to(labels2d, (3, *labels2d.shape))
    rng = np.random.default_rng(12345)
    array = rng.random(by.shape)
    kwargs = dict(
        func=func, axis=axis, expected_groups=[0, 2], fill_value=fill_value, engine=engine
    )
    expected, _ = groupby_reduce(array, by, **kwargs)
    if engine == "flox":
        kwargs.pop("engine")
        expected_npg, _ = groupby_reduce(array, by, **kwargs, engine="numpy")
        assert_equal(expected_npg, expected)

    if func in ["all", "any"]:
        fill_value = False
    else:
        fill_value = 123

    if "var" in func or "std" in func:
        tolerance = {"rtol": 1e-14, "atol": 1e-16}
    else:
        tolerance = None
    # tests against the numpy output to make sure dask compute matches
    by = np.broadcast_to(labels2d, (3, *labels2d.shape))
    rng = np.random.default_rng(12345)
    array = rng.random(by.shape)
    kwargs = dict(
        func=func, axis=axis, expected_groups=[0, 2], fill_value=fill_value, engine=engine
    )
    expected, _ = groupby_reduce(array, by, **kwargs)
    if engine == "flox":
        kwargs.pop("engine")
        expected_npg, _ = groupby_reduce(array, by, **kwargs, engine="numpy")
        assert_equal(expected_npg, expected)

    if ("first" in func or "last" in func) and (
        axis is None or (not isinstance(axis, int) and len(axis) != 1)
    ):
        return

    with raise_if_dask_computes():
        actual, _ = groupby_reduce(
            da.from_array(array, chunks=(-1, 2, 3)),
            da.from_array(by, chunks=(-1, 2, 2)),
            **kwargs,
        )
    assert_equal(actual, expected, tolerance)


@pytest.mark.parametrize("reindex,chunks", [(None, None), (False, (2, 2, 3)), (True, (2, 2, 3))])
@pytest.mark.parametrize(
    "axis, groups, expected_shape",
    [
        (2, [0, 1, 2], (3, 5, 3)),
        (None, [0, 1, 2], (3,)),  # global reduction; 0 shaped group axis
        (None, [0], (1,)),  # global reduction; 0 shaped group axis; 1 group
    ],
)
def test_groupby_reduce_nans(reindex, chunks, axis, groups, expected_shape, engine):
    def _maybe_chunk(arr):
        if chunks:
            if not has_dask:
                pytest.skip()
            return da.from_array(arr, chunks=chunks)
        else:
            return arr

    # test when entire by  are NaNs
    by = np.full((3, 5, 2), fill_value=np.nan)
    array = np.ones_like(by)

    # along an axis; requires expected_group
    # TODO: this should check for fill_value
    result, _ = groupby_reduce(
        _maybe_chunk(array),
        _maybe_chunk(by),
        func="count",
        expected_groups=groups,
        axis=axis,
        fill_value=0,
        engine=engine,
        reindex=reindex,
    )
    assert_equal(result, np.zeros(expected_shape, dtype=np.intp))

    # now when subsets are NaN
    # labels = np.array([0, 0, 1, 1, 1], dtype=float)
    # labels2d = np.array([labels[:5], np.flip(labels[:5])])
    # labels2d[0, :5] = np.nan
    # labels2d[1, 5:] = np.nan
    # by = np.broadcast_to(labels2d, (3, *labels2d.shape))


@requires_dask
@pytest.mark.parametrize(
    "expected_groups, reindex", [(None, None), (None, False), ([0, 1, 2], True), ([0, 1, 2], False)]
)
def test_groupby_all_nan_blocks_dask(expected_groups, reindex, engine):
    labels = np.array([0, 0, 2, 2, 2, 1, 1, 2, 2, 1, 1, 0])
    nan_labels = labels.astype(float)  # copy
    nan_labels[:5] = np.nan

    array, by, expected = (
        np.ones((2, 12), dtype=np.int64),
        np.array([nan_labels, nan_labels[::-1]]),
        np.array([2, 8, 4], dtype=np.int64),
    )

    actual, _ = groupby_reduce(
        da.from_array(array, chunks=(1, 3)),
        da.from_array(by, chunks=(1, 3)),
        func="sum",
        expected_groups=expected_groups,
        engine=engine,
        reindex=reindex,
        method="map-reduce",
    )
    assert_equal(actual, expected)


@pytest.mark.parametrize("axis", (0, 1, 2, -1))
def test_reindex(axis):
    shape = [2, 2, 2]
    fill_value = 0

    array = np.broadcast_to(np.array([1, 2]), shape)
    groups = np.array(["a", "b"])
    expected_groups = pd.Index(["a", "b", "c"])
    actual = reindex_(array, groups, expected_groups, fill_value=fill_value, axis=axis)

    if axis < 0:
        axis = array.ndim + axis
    result_shape = tuple(len(expected_groups) if ax == axis else s for ax, s in enumerate(shape))
    slicer = tuple(slice(None, s) for s in shape)
    expected = np.full(result_shape, fill_value)
    expected[slicer] = array

    assert_equal(actual, expected)


@pytest.mark.xfail
def test_bad_npg_behaviour():
    labels = np.array([0, 0, 2, 2, 2, 1, 1, 2, 2, 1, 1, 0], dtype=int)
    # fmt: off
    array = np.array([[1] * 12, [1] * 12])
    # fmt: on
    assert_equal(aggregate(labels, array, axis=-1, func="argmax"), np.array([[0, 5, 2], [0, 5, 2]]))

    assert (
        aggregate(
            np.array([0, 1, 2, 0, 1, 2]), np.array([-np.inf, 0, 0, -np.inf, 0, 0]), func="max"
        )[0]
        == -np.inf
    )


@pytest.mark.xfail
@pytest.mark.parametrize("func", ("nanargmax", "nanargmin"))
def test_npg_nanarg_bug(func):
    array = np.array([1, 1, 2, 1, 1, np.nan, 6, 1])
    labels = np.array([1, 1, 1, 1, 1, 1, 1, 1]) - 1

    actual = aggregate(labels, array, func=func).astype(int)
    expected = getattr(np, func)(array)
    assert_equal(actual, expected)


@pytest.mark.parametrize(
    "kwargs",
    (
        dict(expected_groups=np.array([1, 2, 4, 5]), isbin=True),
        dict(expected_groups=pd.IntervalIndex.from_breaks([1, 2, 4, 5])),
    ),
)
@pytest.mark.parametrize("method", ["cohorts", "map-reduce"])
@pytest.mark.parametrize("chunk_labels", [False, True])
@pytest.mark.parametrize("chunks", ((), (1,), (2,)))
def test_groupby_bins(chunk_labels, kwargs, chunks, engine, method) -> None:
    array = [1, 1, 1, 1, 1, 1]
    labels = [0.2, 1.5, 1.9, 2, 3, 20]

    if method == "cohorts" and chunk_labels:
        pytest.xfail()

    if chunks:
        if not has_dask:
            pytest.skip()
        array = dask.array.from_array(array, chunks=chunks)
        if chunk_labels:
            labels = dask.array.from_array(labels, chunks=chunks)

    with raise_if_dask_computes():
        actual, groups = groupby_reduce(
            array, labels, func="count", fill_value=0, engine=engine, method=method, **kwargs
        )
    expected = np.array([3, 1, 0], dtype=np.intp)
    for left, right in zip(groups, pd.IntervalIndex.from_arrays([1, 2, 4], [2, 4, 5]).to_numpy()):
        assert left == right
    assert_equal(actual, expected)


@pytest.mark.parametrize(
    "inchunks, expected",
    [
        [(1,) * 10, (3, 2, 2, 3)],
        [(2,) * 5, (3, 2, 2, 3)],
        [(3, 3, 3, 1), (3, 2, 5)],
        [(3, 1, 1, 2, 1, 1, 1), (3, 2, 2, 3)],
        [(3, 2, 2, 3), (3, 2, 2, 3)],
        [(4, 4, 2), (3, 4, 3)],
        [(5, 5), (5, 5)],
        [(6, 4), (5, 5)],
        [(7, 3), (7, 3)],
        [(8, 2), (7, 3)],
        [(9, 1), (10,)],
        [(10,), (10,)],
    ],
)
def test_rechunk_for_blockwise(inchunks, expected):
    labels = np.array([1, 1, 1, 2, 2, 3, 3, 5, 5, 5])
    assert _get_optimal_chunks_for_groups(inchunks, labels) == expected


@requires_dask
@pytest.mark.parametrize(
    "expected, labels, chunks, merge",
    [
        [[[1, 2, 3, 4]], [1, 2, 3, 1, 2, 3, 4], (3, 4), True],
        [[[1, 2, 3], [4]], [1, 2, 3, 1, 2, 3, 4], (3, 4), False],
        [[[1], [2], [3], [4]], [1, 2, 3, 1, 2, 3, 4], (2, 2, 2, 1), False],
        [[[1], [2], [3], [4]], [1, 2, 3, 1, 2, 3, 4], (2, 2, 2, 1), True],
        [[[1, 2, 3], [4]], [1, 2, 3, 1, 2, 3, 4], (3, 3, 1), True],
        [[[1, 2, 3], [4]], [1, 2, 3, 1, 2, 3, 4], (3, 3, 1), False],
        [
            [[0], [1, 2, 3, 4], [5]],
            np.repeat(np.arange(6), [4, 4, 12, 2, 3, 4]),
            (4, 8, 4, 9, 4),
            True,
        ],
    ],
)
def test_find_group_cohorts(expected, labels, chunks, merge):
    actual = list(find_group_cohorts(labels, (chunks,), merge).values())
    assert actual == expected, (actual, expected)


@requires_dask
@pytest.mark.parametrize(
    "chunk_at,expected",
    [
        [1, ((1, 6, 1, 6, 1, 6, 1, 6, 1, 1),)],
        [0, ((7, 7, 7, 7, 2),)],
        [3, ((3, 4, 3, 4, 3, 4, 3, 4, 2),)],
    ],
)
def test_rechunk_for_cohorts(chunk_at, expected):
    array = dask.array.ones((30,), chunks=7)
    labels = np.arange(0, 30) % 7
    rechunked = rechunk_for_cohorts(array, axis=-1, force_new_chunk_at=chunk_at, labels=labels)
    assert rechunked.chunks == expected


@pytest.mark.parametrize("chunks", [None, 3])
@pytest.mark.parametrize("fill_value", [123, np.nan])
@pytest.mark.parametrize("func", ALL_FUNCS)
def test_fill_value_behaviour(func, chunks, fill_value, engine):
    # fill_value = np.nan tests promotion of int counts to float
    # This is used by xarray
    if func in ["all", "any"] or "arg" in func:
        pytest.skip()
    if chunks is not None and not has_dask:
        pytest.skip()

    npfunc = _get_array_func(func)
    by = np.array([1, 2, 3, 1, 2, 3])
    array = np.array([np.nan, 1, 1, np.nan, 1, 1])
    if chunks:
        array = dask.array.from_array(array, chunks)
    actual, _ = groupby_reduce(
        array, by, func=func, engine=engine, fill_value=fill_value, expected_groups=[0, 1, 2, 3]
    )
    expected = np.array(
        [fill_value, fill_value, npfunc([1.0, 1.0], axis=0), npfunc([1.0, 1.0], axis=0)]
    )
    assert_equal(actual, expected)


@requires_dask
@pytest.mark.parametrize("func", ["mean", "sum"])
@pytest.mark.parametrize("dtype", ["float32", "float64", "int32", "int64"])
def test_dtype_preservation(dtype, func, engine):
    if func == "sum" or (func == "mean" and "float" in dtype):
        expected = np.dtype(dtype)
    elif func == "mean" and "int" in dtype:
        expected = np.float64
    array = np.ones((20,), dtype=dtype)
    by = np.ones(array.shape, dtype=int)
    actual, _ = groupby_reduce(array, by, func=func, engine=engine)
    assert actual.dtype == expected

    array = dask.array.from_array(array, chunks=(4,))
    actual, _ = groupby_reduce(array, by, func=func, engine=engine)
    assert actual.dtype == expected


@requires_dask
@pytest.mark.parametrize("dtype", [np.float32, np.float64, np.int32, np.int64])
@pytest.mark.parametrize("labels_dtype", [np.float32, np.float64, np.int32, np.int64])
@pytest.mark.parametrize("method", ["map-reduce", "cohorts"])
def test_cohorts_map_reduce_consistent_dtypes(method, dtype, labels_dtype):
    repeats = np.array([4, 4, 12, 2, 3, 4], dtype=np.int32)
    labels = np.repeat(np.arange(6, dtype=labels_dtype), repeats)
    array = dask.array.from_array(labels.astype(dtype), chunks=(4, 8, 4, 9, 4))

    actual, actual_groups = groupby_reduce(array, labels, func="count", method=method)
    assert_equal(actual_groups, np.arange(6, dtype=labels.dtype))
    assert_equal(actual, repeats.astype(np.intp))

    actual, actual_groups = groupby_reduce(array, labels, func="sum", method=method)
    assert_equal(actual_groups, np.arange(6, dtype=labels.dtype))
    assert_equal(actual, np.array([0, 4, 24, 6, 12, 20], dtype))


@requires_dask
@pytest.mark.parametrize("func", ALL_FUNCS)
@pytest.mark.parametrize("axis", (-1, None))
@pytest.mark.parametrize("method", ["blockwise", "cohorts", "map-reduce", "split-reduce"])
def test_cohorts_nd_by(func, method, axis, engine):
    o = dask.array.ones((3,), chunks=-1)
    o2 = dask.array.ones((2, 3), chunks=-1)

    array = dask.array.block([[o, 2 * o], [3 * o2, 4 * o2]])
    by = array.compute().astype(np.int64)
    by[0, 1] = 30
    by[2, 1] = 40
    by[0, 4] = 31
    array = np.broadcast_to(array, (2, 3) + array.shape)

    if "arg" in func and (axis is None or engine == "flox"):
        pytest.skip()

    if func in ["any", "all"]:
        fill_value = False
    else:
        fill_value = -123

    if axis is not None and method != "map-reduce":
        pytest.xfail()
    if axis is None and ("first" in func or "last" in func):
        pytest.skip()

    kwargs = dict(func=func, engine=engine, method=method, axis=axis, fill_value=fill_value)
    actual, groups = groupby_reduce(array, by, **kwargs)
    expected, sorted_groups = groupby_reduce(array.compute(), by, **kwargs)
    assert_equal(groups, sorted_groups)
    assert_equal(actual, expected)

    actual, groups = groupby_reduce(array, by, sort=False, **kwargs)
    assert_equal(groups, np.array([1, 30, 2, 31, 3, 4, 40], dtype=np.int64))
    reindexed = reindex_(actual, groups, pd.Index(sorted_groups))
    assert_equal(reindexed, expected)


@pytest.mark.parametrize("func", ["sum", "count"])
@pytest.mark.parametrize("fill_value, expected", ((0, np.integer), (np.nan, np.floating)))
def test_dtype_promotion(func, fill_value, expected, engine):
    array = np.array([1, 1])
    by = [0, 1]

    actual, _ = groupby_reduce(
        array, by, func=func, expected_groups=[1, 2], fill_value=fill_value, engine=engine
    )
    assert np.issubdtype(actual.dtype, expected)


@pytest.mark.parametrize("func", ["mean", "nanmean"])
def test_empty_bins(func, engine):
    array = np.ones((2, 3, 2))
    by = np.broadcast_to([0, 1], array.shape)

    actual, _ = groupby_reduce(
        array,
        by,
        func=func,
        expected_groups=[-1, 0, 1, 2],
        isbin=True,
        engine=engine,
        axis=(0, 1, 2),
    )
    expected = np.array([1.0, 1.0, np.nan])
    assert_equal(actual, expected)


def test_datetime_binning():
    time_bins = pd.date_range(start="2010-08-01", end="2010-08-15", freq="24H")
    by = pd.date_range("2010-08-01", "2010-08-15", freq="15min")

    (actual,) = _convert_expected_groups_to_index((time_bins,), isbin=(True,), sort=False)
    expected = pd.IntervalIndex.from_arrays(time_bins[:-1], time_bins[1:])
    assert_equal(actual, expected)

    ret = factorize_((by.to_numpy(),), axes=(0,), expected_groups=(actual,))
    group_idx = ret[0]
    # Ignore pd.cut's dtype as it won't match np.digitize:
    expected = pd.cut(by, time_bins).codes.copy().astype(group_idx.dtype)
    expected[0] = 14  # factorize doesn't return -1 for nans
    assert_equal(group_idx, expected)


@pytest.mark.parametrize("func", ALL_FUNCS)
def test_bool_reductions(func, engine):
    if "arg" in func and engine == "flox":
        pytest.skip()
    groups = np.array([1, 1, 1])
    data = np.array([True, True, False])
    npfunc = _get_array_func(func)
    expected = np.expand_dims(npfunc(data, axis=0), -1)
    actual, _ = groupby_reduce(data, groups, func=func, engine=engine)
    assert_equal(expected, actual)


@requires_dask
def test_map_reduce_blockwise_mixed() -> None:
    t = pd.date_range("2000-01-01", "2000-12-31", freq="D").to_series()
    data = t.dt.dayofyear
    actual, _ = groupby_reduce(
        dask.array.from_array(data.values, chunks=365),
        t.dt.month,
        func="mean",
        method="map-reduce",
    )
    expected, _ = groupby_reduce(data, t.dt.month, func="mean")
    assert_equal(expected, actual)


@requires_dask
@pytest.mark.parametrize("method", ["blockwise", "map-reduce", "cohorts"])
def test_group_by_datetime(engine, method):
    kwargs = dict(
        func="mean",
        method=method,
        engine=engine,
    )
    t = pd.date_range("2000-01-01", "2000-12-31", freq="D").to_series()
    data = t.dt.dayofyear
    daskarray = dask.array.from_array(data.values, chunks=30)

    actual, _ = groupby_reduce(daskarray, t, **kwargs)
    expected = data.to_numpy().astype(float)
    assert_equal(expected, actual)

    if method == "blockwise":
        return None

    edges = pd.date_range("1999-12-31", "2000-12-31", freq="M").to_series().to_numpy()
    actual, _ = groupby_reduce(daskarray, t.to_numpy(), isbin=True, expected_groups=edges, **kwargs)
    expected = data.resample("M").mean().to_numpy()
    assert_equal(expected, actual)

    actual, _ = groupby_reduce(
        np.broadcast_to(daskarray, (2, 3, daskarray.shape[-1])),
        t.to_numpy(),
        isbin=True,
        expected_groups=edges,
        **kwargs,
    )
    expected = np.broadcast_to(expected, (2, 3, expected.shape[-1]))
    assert_equal(expected, actual)


def test_factorize_values_outside_bins():
    # pd.factorize returns intp
    vals = factorize_(
        (np.arange(10).reshape(5, 2), np.arange(10).reshape(5, 2)),
        axes=(0, 1),
        expected_groups=(
            pd.IntervalIndex.from_breaks(np.arange(2, 8, 1)),
            pd.IntervalIndex.from_breaks(np.arange(2, 8, 1)),
        ),
        reindex=True,
        fastpath=True,
    )
    actual = vals[0]
    expected = np.array([[-1, -1], [-1, 0], [6, 12], [18, 24], [-1, -1]], np.intp)
    assert_equal(expected, actual)


@pytest.mark.parametrize("chunk", [True, False])
def test_multiple_groupers_bins(chunk) -> None:
    if chunk and not has_dask:
        pytest.skip()

    xp = dask.array if chunk else np
    array_kwargs = {"chunks": 2} if chunk else {}
    array = xp.ones((5, 2), **array_kwargs, dtype=np.int64)

    actual, *_ = groupby_reduce(
        array,
        np.arange(10).reshape(5, 2),
        xp.arange(10).reshape(5, 2),
        axis=(0, 1),
        expected_groups=(
            pd.IntervalIndex.from_breaks(np.arange(2, 8, 1)),
            pd.IntervalIndex.from_breaks(np.arange(2, 8, 1)),
        ),
        func="count",
    )
    # output from `count` is intp
    expected = np.eye(5, 5, dtype=np.intp)
    assert_equal(expected, actual)


@pytest.mark.parametrize("expected_groups", [None, (np.arange(5), [2, 3]), (None, [2, 3])])
@pytest.mark.parametrize(
    "by1", [np.arange(5)[:, None], np.broadcast_to(np.arange(5)[:, None], (5, 2))]
)
@pytest.mark.parametrize(
    "by2",
    [
        np.arange(2, 4).reshape(1, 2),
        np.broadcast_to(np.arange(2, 4).reshape(1, 2), (5, 2)),
        np.arange(2, 4).reshape(1, 2),
    ],
)
@pytest.mark.parametrize("chunk", [True, False])
def test_multiple_groupers(chunk, by1, by2, expected_groups) -> None:
    if chunk and (not has_dask or expected_groups is None):
        pytest.skip()

    xp = dask.array if chunk else np
    array_kwargs = {"chunks": 2} if chunk else {}
    array = xp.ones((5, 2), **array_kwargs, dtype=np.int64)

    if chunk:
        by2 = dask.array.from_array(by2)

    # output from `count` is intp
    expected = np.ones((5, 2), dtype=np.intp)
    actual, *_ = groupby_reduce(
        array, by1, by2, axis=(0, 1), func="count", expected_groups=expected_groups
    )
    assert_equal(expected, actual)


@pytest.mark.parametrize(
    "expected_groups",
    (
        [None, None, None],
        (None,),
    ),
)
def test_validate_expected_groups(expected_groups):
    with pytest.raises(ValueError):
        groupby_reduce(
            np.ones((10,)),
            np.ones((10,)),
            np.ones((10,)),
            expected_groups=expected_groups,
            func="mean",
        )


@requires_dask
def test_validate_expected_groups_not_none_dask() -> None:
    with pytest.raises(ValueError):
        groupby_reduce(
            dask.array.ones((5, 2)),
            np.arange(10).reshape(5, 2),
            dask.array.arange(10).reshape(5, 2),
            axis=(0, 1),
            expected_groups=None,
            func="count",
        )


def test_factorize_reindex_sorting_strings():
    # pd.factorize seems to return intp so int32 on 32bit arch
    kwargs = dict(
        by=(np.array(["El-Nino", "La-Nina", "boo", "Neutral"]),),
        axes=(-1,),
        expected_groups=(np.array(["El-Nino", "Neutral", "foo", "La-Nina"]),),
    )

    expected = factorize_(**kwargs, reindex=True, sort=True)[0]
    assert_equal(expected, np.array([0, 1, 4, 2], dtype=np.intp))

    expected = factorize_(**kwargs, reindex=True, sort=False)[0]
    assert_equal(expected, np.array([0, 3, 4, 1], dtype=np.intp))

    expected = factorize_(**kwargs, reindex=False, sort=False)[0]
    assert_equal(expected, np.array([0, 1, 2, 3], dtype=np.intp))

    expected = factorize_(**kwargs, reindex=False, sort=True)[0]
    assert_equal(expected, np.array([0, 1, 3, 2], dtype=np.intp))


def test_factorize_reindex_sorting_ints():
    # pd.factorize seems to return intp so int32 on 32bit arch
    kwargs = dict(
        by=(np.array([-10, 1, 10, 2, 3, 5]),),
        axes=(-1,),
        expected_groups=(np.array([0, 1, 2, 3, 4, 5], np.int64),),
    )

    expected = factorize_(**kwargs, reindex=True, sort=True)[0]
    assert_equal(expected, np.array([6, 1, 6, 2, 3, 5], dtype=np.intp))

    expected = factorize_(**kwargs, reindex=True, sort=False)[0]
    assert_equal(expected, np.array([6, 1, 6, 2, 3, 5], dtype=np.intp))

    kwargs["expected_groups"] = (np.arange(5, -1, -1),)

    expected = factorize_(**kwargs, reindex=True, sort=True)[0]
    assert_equal(expected, np.array([6, 1, 6, 2, 3, 5], dtype=np.intp))

    expected = factorize_(**kwargs, reindex=True, sort=False)[0]
    assert_equal(expected, np.array([6, 4, 6, 3, 2, 0], dtype=np.intp))


@requires_dask
def test_custom_aggregation_blockwise():
    def grouped_median(group_idx, array, *, axis=-1, size=None, fill_value=None, dtype=None):
        return aggregate(
            group_idx,
            array,
            func=np.median,
            axis=axis,
            size=size,
            fill_value=fill_value,
            dtype=dtype,
        )

    agg_median = Aggregation(
        name="median", numpy=grouped_median, fill_value=-1, chunk=None, combine=None
    )

    array = np.arange(100, dtype=np.float32).reshape(5, 20)
    by = np.ones((20,))

    actual, _ = groupby_reduce(array, by, func=agg_median, axis=-1)
    expected = np.median(array, axis=-1, keepdims=True)
    assert_equal(expected, actual)

    for method in ["map-reduce", "cohorts", "split-reduce"]:
        with pytest.raises(NotImplementedError):
            groupby_reduce(
                dask.array.from_array(array, chunks=(1, -1)),
                by,
                func=agg_median,
                axis=-1,
                method=method,
            )

    actual, _ = groupby_reduce(
        dask.array.from_array(array, chunks=(1, -1)),
        by,
        func=agg_median,
        axis=-1,
        method="blockwise",
    )
    assert_equal(expected, actual)


@pytest.mark.parametrize("func", ALL_FUNCS)
@pytest.mark.parametrize("dtype", [np.float32, np.float64])
def test_dtype(func, dtype, engine):
    if "arg" in func or func in ["any", "all"]:
        pytest.skip()
    arr = np.ones((4, 12), dtype=dtype)
    labels = np.array(["a", "a", "c", "c", "c", "b", "b", "c", "c", "b", "b", "f"])
    actual, _ = groupby_reduce(arr, labels, func=func, dtype=np.float64)
    assert actual.dtype == np.dtype("float64")


@requires_dask
def test_subset_blocks():
    array = dask.array.random.random((120,), chunks=(4,))

    blockid = (0, 3, 6, 9, 12, 15, 18, 21, 24, 27)
    subset = subset_to_blocks(array, blockid)
    assert subset.blocks.shape == (len(blockid),)


@requires_dask
@pytest.mark.parametrize(
    "flatblocks, expected",
    (
        ((0, 1, 2, 3, 4), (slice(None),)),
        ((1, 2, 3), (slice(1, 4),)),
        ((1, 3), ([1, 3],)),
        ((0, 1, 3), ([0, 1, 3],)),
    ),
)
def test_normalize_block_indexing_1d(flatblocks, expected):
    nblocks = 5
    array = dask.array.ones((nblocks,), chunks=(1,))
    expected = tuple(np.array(i) if isinstance(i, list) else i for i in expected)
    actual = _normalize_indexes(array, flatblocks, array.blocks.shape)
    assert_equal_tuple(expected, actual)


@requires_dask
@pytest.mark.parametrize(
    "flatblocks, expected",
    (
        ((0, 1, 2, 3, 4), (0, slice(None))),
        ((1, 2, 3), (0, slice(1, 4))),
        ((1, 3), (0, [1, 3])),
        ((0, 1, 3), (0, [0, 1, 3])),
        (tuple(range(10)), (slice(0, 2), slice(None))),
        ((0, 1, 3, 5, 6, 8), (slice(0, 2), [0, 1, 3])),
        ((0, 3, 4, 5, 6, 8, 24), np.ix_([0, 1, 4], [0, 1, 3, 4])),
    ),
)
def test_normalize_block_indexing_2d(flatblocks, expected):
    nblocks = 5
    ndim = 2
    array = dask.array.ones((nblocks,) * ndim, chunks=(1,) * ndim)
    expected = tuple(np.array(i) if isinstance(i, list) else i for i in expected)
    actual = _normalize_indexes(array, flatblocks, array.blocks.shape)
    assert_equal_tuple(expected, actual)


@requires_dask
def test_subset_block_passthrough():
    # full slice pass through
    array = dask.array.ones((5,), chunks=(1,))
    subset = subset_to_blocks(array, np.arange(5))
    assert subset.name == array.name

    array = dask.array.ones((5, 5), chunks=1)
    subset = subset_to_blocks(array, np.arange(25))
    assert subset.name == array.name


@requires_dask
@pytest.mark.parametrize(
    "flatblocks, expectidx",
    [
        (np.arange(10), (slice(2), slice(None))),
        (np.arange(8), (slice(2), slice(None))),
        ([0, 10], ([0, 2], slice(1))),
        ([0, 7], (slice(2), [0, 2])),
        ([0, 7, 9], (slice(2), [0, 2, 4])),
        ([0, 6, 12, 14], (slice(3), [0, 1, 2, 4])),
        ([0, 12, 14, 19], np.ix_([0, 2, 3], [0, 2, 4])),
    ],
)
def test_subset_block_2d(flatblocks, expectidx):
    array = dask.array.from_array(np.arange(25).reshape((5, 5)), chunks=1)
    subset = subset_to_blocks(array, flatblocks)
    assert len(subset.dask.layers) == 2
    assert_equal(subset, array.compute()[expectidx])


@pytest.mark.parametrize(
    "dask_expected, reindex, func, expected_groups, any_by_dask",
    [
        # argmax only False
        [False, None, "argmax", None, False],
        # True when by is numpy but expected is None
        [True, None, "sum", None, False],
        # False when by is dask but expected is None
        [False, None, "sum", None, True],
        # if expected_groups then always True
        [True, None, "sum", [1, 2, 3], False],
        [True, None, "sum", ([1], [2]), False],
        [True, None, "sum", ([1], [2]), True],
        [True, None, "sum", ([1], None), False],
        [True, None, "sum", ([1], None), True],
    ],
)
def test_validate_reindex_map_reduce(
    dask_expected, reindex, func, expected_groups, any_by_dask
) -> None:
    actual = _validate_reindex(
        reindex, func, "map-reduce", expected_groups, any_by_dask, is_dask_array=True
    )
    assert actual is dask_expected

    # always reindex with all numpy inputs
    actual = _validate_reindex(
        reindex, func, "map-reduce", expected_groups, any_by_dask=False, is_dask_array=False
    )
    assert actual

    actual = _validate_reindex(
        True, func, "map-reduce", expected_groups, any_by_dask=False, is_dask_array=False
    )
    assert actual


def test_validate_reindex() -> None:
    methods: list[T_Method] = ["map-reduce", "cohorts"]
    for method in methods:
        with pytest.raises(NotImplementedError):
            _validate_reindex(
                True, "argmax", method, expected_groups=None, any_by_dask=False, is_dask_array=True
            )

    methods: list[T_Method] = ["blockwise", "cohorts"]
    for method in methods:
        with pytest.raises(ValueError):
            _validate_reindex(
                True, "sum", method, expected_groups=None, any_by_dask=False, is_dask_array=True
            )

        for func in ["sum", "argmax"]:
            actual = _validate_reindex(
                None, func, method, expected_groups=None, any_by_dask=False, is_dask_array=True
            )
            assert actual is False


@requires_dask
def test_1d_blockwise_sort_optimization():
    # Make sure for resampling problems sorting isn't done.
    time = pd.Series(pd.date_range("2020-09-01", "2020-12-31 23:59", freq="3H"))
    array = dask.array.ones((len(time),), chunks=(224,))

    actual, _ = groupby_reduce(array, time.dt.dayofyear.values, method="blockwise", func="count")
    assert all("getitem" not in k for k in actual.dask)

    actual, _ = groupby_reduce(
        array, time.dt.dayofyear.values[::-1], sort=True, method="blockwise", func="count"
    )
    assert any("getitem" in k for k in actual.dask.layers)

    actual, _ = groupby_reduce(
        array, time.dt.dayofyear.values[::-1], sort=False, method="blockwise", func="count"
    )
    assert all("getitem" not in k for k in actual.dask.layers)


@requires_dask
def test_negative_index_factorize_race_condition():
    # shape = (10, 2000)
    # chunks = ((shape[0]-1,1), 10)
    shape = (101, 174000)
    chunks = ((101,), 8760)
    eps = dask.array.random.random_sample(shape, chunks=chunks)
    N2 = dask.array.random.random_sample(shape, chunks=chunks)
    S2 = dask.array.random.random_sample(shape, chunks=chunks)

    bins = np.arange(-5, -2.05, 0.1)
    func = ["mean", "count", "sum"]

    out = [
        groupby_reduce(
            eps,
            N2,
            S2,
            func=f,
            expected_groups=(bins, bins),
            isbin=(True, True),
        )
        for f in func
    ]
    [dask.compute(out, scheduler="threads") for _ in range(5)]


@pytest.mark.parametrize("sort", [True, False])
def test_expected_index_conversion_passthrough_range_index(sort):
    index = pd.RangeIndex(100)
    actual = _convert_expected_groups_to_index(
        expected_groups=(index,), isbin=(False,), sort=(sort,)
    )
    assert actual[0] is index


def test_method_check_numpy():
    bins = [-2, -1, 0, 1, 2]
    field = np.ones((5, 3))
    by = np.array([[-1.5, -1.5, 0.5, 1.5, 1.5] * 3]).reshape(5, 3)
    actual, _ = groupby_reduce(
        field,
        by,
        expected_groups=pd.IntervalIndex.from_breaks(bins),
        func="count",
        method="cohorts",
        fill_value=np.nan,
    )
    expected = np.array([6, np.nan, 3, 6])
    assert_equal(actual, expected)

    actual, _ = groupby_reduce(
        field,
        by,
        expected_groups=pd.IntervalIndex.from_breaks(bins),
        func="count",
        fill_value=np.nan,
        method="cohorts",
        axis=0,
    )
    expected = np.array(
        [
            [2.0, np.nan, 1.0, 2.0],
            [2.0, np.nan, 1.0, 2.0],
            [2.0, np.nan, 1.0, 2.0],
        ]
    )
    assert_equal(actual, expected)


@pytest.mark.parametrize("func", ["cumsum"])  # "cumprod"
def test_cumulatives(func: T_Agg) -> None:
    import numpy_groupies as npg

    group_idx = np.array([4, 3, 3, 4, 4, 1, 1, 1, 7, 8, 7, 4, 3, 3, 1, 1])
    a = np.array([3, 4, 1, 3, 9, 9, 6, 7, 7, 0, 8, 2, 1, 8, 9, 8])
    expected = npg.aggregate(group_idx, a, func=func)

    actual = groupby_cumulate(a, group_idx, func=func, engine="numpy")

    np.testing.assert_allclose(expected, actual)<|MERGE_RESOLUTION|>--- conflicted
+++ resolved
@@ -19,12 +19,7 @@
     _validate_reindex,
     factorize_,
     find_group_cohorts,
-<<<<<<< HEAD
     groupby_cumulate,
-    groupby_aggregate,
-=======
-    groupby_accumulate,
->>>>>>> 1a373cb2
     groupby_reduce,
     rechunk_for_cohorts,
     reindex_,
