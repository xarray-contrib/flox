from __future__ import annotations

import itertools
import warnings
from functools import partial, reduce
from typing import TYPE_CHECKING

import numpy as np
import pandas as pd
import pytest
from numpy_groupies.aggregate_numpy import aggregate

from flox.aggregations import Aggregation
from flox.core import (
    _convert_expected_groups_to_index,
    _get_optimal_chunks_for_groups,
    _normalize_indexes,
    _validate_reindex,
    factorize_,
    find_group_cohorts,
    groupby_reduce,
    rechunk_for_cohorts,
    reindex_,
    subset_to_blocks,
)

from . import (
    assert_equal,
    assert_equal_tuple,
    has_dask,
    raise_if_dask_computes,
    requires_dask,
    requires_pint,
)

labels = np.array([0, 0, 2, 2, 2, 1, 1, 2, 2, 1, 1, 0])
nan_labels = labels.astype(float)  # copy
nan_labels[:5] = np.nan
labels2d = np.array([labels[:5], np.flip(labels[:5])])

if has_dask:
    import dask
    import dask.array as da
    from dask.array import from_array

    dask.config.set(scheduler="sync")
else:

    def dask_array_ones(*args):
        return None


ALL_FUNCS = (
    "sum",
    "nansum",
    "argmax",
    pytest.param("nanargmax", marks=(pytest.mark.skip,)),
    "prod",
    "nanprod",
    "mean",
    "nanmean",
    "var",
    "nanvar",
    "std",
    "nanstd",
    "max",
    "nanmax",
    "min",
    "nanmin",
    "argmin",
    pytest.param("nanargmin", marks=(pytest.mark.skip,)),
    "any",
    "all",
    pytest.param("median", marks=(pytest.mark.skip,)),
    pytest.param("nanmedian", marks=(pytest.mark.skip,)),
)

if TYPE_CHECKING:
    from flox.core import T_Engine, T_ExpectedGroupsOpt, T_Func2


def test_alignment_error():
    da = np.ones((12,))
    labels = np.ones((5,))

    with pytest.raises(ValueError):
        groupby_reduce(da, labels, func="mean")


@pytest.mark.parametrize("dtype", (float, int))
@pytest.mark.parametrize("chunk", [False, True])
@pytest.mark.parametrize("expected_groups", [None, [0, 1, 2], np.array([0, 1, 2])])
@pytest.mark.parametrize(
    "func, array, by, expected",
    [
        ("sum", np.ones((12,)), labels, [3, 4, 5]),  # form 1
        ("sum", np.ones((12,)), nan_labels, [1, 4, 2]),  # form 1
        ("sum", np.ones((2, 12)), labels, [[3, 4, 5], [3, 4, 5]]),  # form 3
        ("sum", np.ones((2, 12)), nan_labels, [[1, 4, 2], [1, 4, 2]]),  # form 3
        ("sum", np.ones((2, 12)), np.array([labels, labels]), [6, 8, 10]),  # form 1 after reshape
        ("sum", np.ones((2, 12)), np.array([nan_labels, nan_labels]), [2, 8, 4]),
        # (np.ones((12,)), np.array([labels, labels])),  # form 4
        ("count", np.ones((12,)), labels, [3, 4, 5]),  # form 1
        ("count", np.ones((12,)), nan_labels, [1, 4, 2]),  # form 1
        ("count", np.ones((2, 12)), labels, [[3, 4, 5], [3, 4, 5]]),  # form 3
        ("count", np.ones((2, 12)), nan_labels, [[1, 4, 2], [1, 4, 2]]),  # form 3
        ("count", np.ones((2, 12)), np.array([labels, labels]), [6, 8, 10]),  # form 1 after reshape
        ("count", np.ones((2, 12)), np.array([nan_labels, nan_labels]), [2, 8, 4]),
        ("nanmean", np.ones((12,)), labels, [1, 1, 1]),  # form 1
        ("nanmean", np.ones((12,)), nan_labels, [1, 1, 1]),  # form 1
        ("nanmean", np.ones((2, 12)), labels, [[1, 1, 1], [1, 1, 1]]),  # form 3
        ("nanmean", np.ones((2, 12)), nan_labels, [[1, 1, 1], [1, 1, 1]]),  # form 3
        ("nanmean", np.ones((2, 12)), np.array([labels, labels]), [1, 1, 1]),
        ("nanmean", np.ones((2, 12)), np.array([nan_labels, nan_labels]), [1, 1, 1]),
        # (np.ones((12,)), np.array([labels, labels])),  # form 4
    ],
)
def test_groupby_reduce(
    engine: T_Engine,
    func: T_Func2,
    array: np.ndarray,
    by: np.ndarray,
    expected: list[float],
    expected_groups: T_ExpectedGroupsOpt,
    chunk: bool,
    dtype: np.typing.DTypeLike,
) -> None:
    array = array.astype(dtype)
    if chunk:
        if not has_dask or expected_groups is None:
            pytest.skip()
        array = da.from_array(array, chunks=(3,) if array.ndim == 1 else (1, 3))
        by = da.from_array(by, chunks=(3,) if by.ndim == 1 else (1, 3))

    if func == "mean" or func == "nanmean":
        expected_result = np.array(expected, dtype=np.float64)
    elif func == "sum":
        expected_result = np.array(expected, dtype=dtype)
    elif func == "count":
        expected_result = np.array(expected, dtype=np.intp)

    (result, groups) = groupby_reduce(
        array,
        by,
        func=func,
        expected_groups=expected_groups,
        fill_value=123,
        engine=engine,
    )
    # we use pd.Index(expected_groups).to_numpy() which is always int64
    # for the values in this tests
    g_dtype = by.dtype if expected_groups is None else np.int64

    assert_equal(groups, np.array([0, 1, 2], g_dtype))
    assert_equal(expected_result, result)


def gen_array_by(size, func):
    by = np.ones(size[-1])
    rng = np.random.default_rng(12345)
    array = rng.random(size)
    if "nan" in func and "nanarg" not in func:
        array[[1, 4, 5], ...] = np.nan
    elif "nanarg" in func and len(size) > 1:
        array[[1, 4, 5], 1] = np.nan
    if func in ["any", "all"]:
        array = array > 0.5
    return array, by


@pytest.mark.parametrize("chunks", [None, -1, 3, 4])
@pytest.mark.parametrize("nby", [1, 2, 3])
@pytest.mark.parametrize("size", ((12,), (12, 9)))
@pytest.mark.parametrize("add_nan_by", [True, False])
@pytest.mark.parametrize("func", ALL_FUNCS)
def test_groupby_reduce_all(nby, size, chunks, func, add_nan_by, engine):
    if chunks is not None and not has_dask:
        pytest.skip()
    if "arg" in func and engine == "flox":
        pytest.skip()

    array, by = gen_array_by(size, func)
    if chunks:
        array = dask.array.from_array(array, chunks=chunks)
    by = (by,) * nby
    by = [b + idx for idx, b in enumerate(by)]
    if add_nan_by:
        for idx in range(nby):
            by[idx][2 * idx : 2 * idx + 3] = np.nan
    by = tuple(by)
    nanmask = reduce(np.logical_or, (np.isnan(b) for b in by))

    finalize_kwargs = [{}]
    if "var" in func or "std" in func:
        finalize_kwargs = finalize_kwargs + [{"ddof": 1}, {"ddof": 0}]
        fill_value = np.nan
        tolerance = {"rtol": 1e-14, "atol": 1e-16}
    else:
        fill_value = None
        tolerance = None

    for kwargs in finalize_kwargs:
        flox_kwargs = dict(func=func, engine=engine, finalize_kwargs=kwargs, fill_value=fill_value)
        with np.errstate(invalid="ignore", divide="ignore"):
            with warnings.catch_warnings():
                warnings.filterwarnings("ignore", r"All-NaN (slice|axis) encountered")
                warnings.filterwarnings("ignore", r"Degrees of freedom <= 0 for slice")
                warnings.filterwarnings("ignore", r"Mean of empty slice")

                # computing silences a bunch of dask warnings
                array_ = array.compute() if chunks is not None else array
                if "arg" in func and add_nan_by:
                    array_[..., nanmask] = np.nan
                    expected = getattr(np, "nan" + func)(array_, axis=-1, **kwargs)
                else:
                    expected = getattr(np, func)(array_[..., ~nanmask], axis=-1, **kwargs)
        for _ in range(nby):
            expected = np.expand_dims(expected, -1)

        actual, *groups = groupby_reduce(array, *by, **flox_kwargs)
        assert actual.ndim == (array.ndim + nby - 1)
        assert expected.ndim == (array.ndim + nby - 1)
        expected_groups = tuple(np.array([idx + 1.0]) for idx in range(nby))
        for actual_group, expect in zip(groups, expected_groups):
            assert_equal(actual_group, expect)
        if "arg" in func:
            assert actual.dtype.kind == "i"
        assert_equal(actual, expected, tolerance)

        if not has_dask or chunks is None:
            continue

        params = list(itertools.product(["map-reduce"], [True, False, None]))
        params.extend(itertools.product(["cohorts"], [False, None]))
        for method, reindex in params:
            call = partial(
                groupby_reduce, array, *by, method=method, reindex=reindex, **flox_kwargs
            )
            if "arg" in func and reindex is True:
                # simple_combine with argreductions not supported right now
                with pytest.raises(NotImplementedError):
                    call()
                continue
            actual, *groups = call()
            if "arg" not in func:
                # make sure we use simple combine
                assert any("simple-combine" in key for key in actual.dask.layers.keys())
            else:
                assert any("grouped-combine" in key for key in actual.dask.layers.keys())
            for actual_group, expect in zip(groups, expected_groups):
                assert_equal(actual_group, expect, tolerance)
            if "arg" in func:
                assert actual.dtype.kind == "i"
            assert_equal(actual, expected, tolerance)


@requires_dask
@pytest.mark.parametrize("size", ((12,), (12, 5)))
@pytest.mark.parametrize("func", ("argmax", "nanargmax", "argmin", "nanargmin"))
def test_arg_reduction_dtype_is_int(size, func):
    """avoid bugs being hidden by the xfail in the above test."""

    rng = np.random.default_rng(12345)
    array = rng.random(size)
    by = np.ones(size[-1])

    if "nanarg" in func and len(size) > 1:
        array[[1, 4, 5], 1] = np.nan

    expected = getattr(np, func)(array, axis=-1)
    expected = np.expand_dims(expected, -1)

    actual, _ = groupby_reduce(array, by, func=func, engine="numpy")
    assert actual.dtype.kind == "i"

    actual, _ = groupby_reduce(da.from_array(array, chunks=3), by, func=func, engine="numpy")
    assert actual.dtype.kind == "i"


def test_groupby_reduce_count():
    array = np.array([0, 0, np.nan, np.nan, np.nan, 1, 1])
    labels = np.array(["a", "b", "b", "b", "c", "c", "c"])
    result, _ = groupby_reduce(array, labels, func="count")
    assert_equal(result, np.array([1, 1, 2], dtype=np.intp))


def test_func_is_aggregation():
    from flox.aggregations import mean

    array = np.array([0, 0, np.nan, np.nan, np.nan, 1, 1])
    labels = np.array(["a", "b", "b", "b", "c", "c", "c"])
    expected, _ = groupby_reduce(array, labels, func="mean")
    actual, _ = groupby_reduce(array, labels, func=mean)
    assert_equal(actual, expected)


@requires_dask
@pytest.mark.parametrize("func", ("sum", "prod"))
@pytest.mark.parametrize("dtype", [np.float32, np.float64, np.int32, np.int64])
def test_groupby_reduce_preserves_dtype(dtype, func):
    array = np.ones((2, 12), dtype=dtype)
    by = np.array([labels] * 2)
    result, _ = groupby_reduce(from_array(array, chunks=(-1, 4)), by, func=func)
    assert result.dtype == array.dtype


def test_numpy_reduce_nd_md():
    array = np.ones((2, 12))
    by = np.array([labels] * 2)

    expected = aggregate(by.ravel(), array.ravel(), func="sum")
    result, groups = groupby_reduce(array, by, func="sum", fill_value=123)
    actual = reindex_(result, groups, pd.Index(np.unique(by)), axis=0, fill_value=0)
    np.testing.assert_equal(expected, actual)

    array = np.ones((4, 2, 12))
    by = np.array([labels] * 2)

    expected = aggregate(by.ravel(), array.reshape(4, 24), func="sum", axis=-1, fill_value=0)
    result, groups = groupby_reduce(array, by, func="sum")
    actual = reindex_(result, groups, pd.Index(np.unique(by)), axis=-1, fill_value=0)
    assert_equal(expected, actual)

    array = np.ones((4, 2, 12))
    by = np.broadcast_to(np.array([labels] * 2), array.shape)
    expected = aggregate(by.ravel(), array.ravel(), func="sum", axis=-1)
    result, groups = groupby_reduce(array, by, func="sum")
    actual = reindex_(result, groups, pd.Index(np.unique(by)), axis=-1, fill_value=0)
    assert_equal(expected, actual)

    array = np.ones((2, 3, 4))
    by = np.ones((2, 3, 4))

    actual, _ = groupby_reduce(array, by, axis=(1, 2), func="sum")
    expected = np.sum(array, axis=(1, 2), keepdims=True).squeeze(2)
    assert_equal(actual, expected)


@requires_dask
@pytest.mark.parametrize("reindex", [None, False, True])
@pytest.mark.parametrize("func", ALL_FUNCS)
@pytest.mark.parametrize("add_nan", [False, True])
@pytest.mark.parametrize("dtype", (float,))
@pytest.mark.parametrize(
    "shape, array_chunks, group_chunks",
    [
        ((12,), (3,), 3),  # form 1
        ((12,), (3,), (4,)),  # form 1, chunks not aligned
        ((12,), ((3, 5, 4),), (2,)),  # form 1
        ((10, 12), (3, 3), -1),  # form 3
        ((10, 12), (3, 3), 3),  # form 3
    ],
)
def test_groupby_agg_dask(func, shape, array_chunks, group_chunks, add_nan, dtype, engine, reindex):
    """Tests groupby_reduce with dask arrays against groupby_reduce with numpy arrays"""

    rng = np.random.default_rng(12345)
    array = dask.array.from_array(rng.random(shape), chunks=array_chunks).astype(dtype)
    array = dask.array.ones(shape, chunks=array_chunks)

    if func in ["first", "last"]:
        pytest.skip()

    if "arg" in func and (engine == "flox" or reindex):
        pytest.skip()

    labels = np.array([0, 0, 2, 2, 2, 1, 1, 2, 2, 1, 1, 0])
    if add_nan:
        labels = labels.astype(float)
        labels[:3] = np.nan  # entire block is NaN when group_chunks=3
        labels[-2:] = np.nan

    kwargs = dict(
        func=func, expected_groups=[0, 1, 2], fill_value=False if func in ["all", "any"] else 123
    )

    expected, _ = groupby_reduce(array.compute(), labels, engine="numpy", **kwargs)
    actual, _ = groupby_reduce(array.compute(), labels, engine=engine, **kwargs)
    assert_equal(actual, expected)

    with raise_if_dask_computes():
        actual, _ = groupby_reduce(array, labels, engine=engine, **kwargs)
    assert_equal(actual, expected)

    by = from_array(labels, group_chunks)
    with raise_if_dask_computes():
        actual, _ = groupby_reduce(array, by, engine=engine, **kwargs)
    assert_equal(expected, actual)

    kwargs["expected_groups"] = [0, 2, 1]
    with raise_if_dask_computes():
        actual, groups = groupby_reduce(array, by, engine=engine, **kwargs, sort=False)
    assert_equal(groups, np.array([0, 2, 1], dtype=np.int64))
    assert_equal(expected, actual[..., [0, 2, 1]])

    with raise_if_dask_computes():
        actual, groups = groupby_reduce(array, by, engine=engine, **kwargs, sort=True)
    assert_equal(groups, np.array([0, 1, 2], np.int64))
    assert_equal(expected, actual)


def test_numpy_reduce_axis_subset(engine):
    # TODO: add NaNs
    by = labels2d
    array = np.ones_like(by, dtype=np.int64)
    kwargs = dict(func="count", engine=engine, fill_value=0)
    result, _ = groupby_reduce(array, by, **kwargs, axis=1)
    assert_equal(result, np.array([[2, 3], [2, 3]], dtype=np.intp))

    by = np.broadcast_to(labels2d, (3, *labels2d.shape))
    array = np.ones_like(by)
    result, _ = groupby_reduce(array, by, **kwargs, axis=1)
    subarr = np.array([[1, 1], [1, 1], [0, 2], [1, 1], [1, 1]], dtype=np.intp)
    expected = np.tile(subarr, (3, 1, 1))
    assert_equal(result, expected)

    result, _ = groupby_reduce(array, by, **kwargs, axis=2)
    subarr = np.array([[2, 3], [2, 3]], dtype=np.intp)
    expected = np.tile(subarr, (3, 1, 1))
    assert_equal(result, expected)

    result, _ = groupby_reduce(array, by, **kwargs, axis=(1, 2))
    expected = np.array([[4, 6], [4, 6], [4, 6]], dtype=np.intp)
    assert_equal(result, expected)

    result, _ = groupby_reduce(array, by, **kwargs, axis=(2, 1))
    assert_equal(result, expected)

    result, _ = groupby_reduce(array, by[0, ...], **kwargs, axis=(1, 2))
    expected = np.array([[4, 6], [4, 6], [4, 6]], dtype=np.intp)
    assert_equal(result, expected)


@requires_dask
def test_dask_reduce_axis_subset():
    by = labels2d
    array = np.ones_like(by, dtype=np.int64)
    with raise_if_dask_computes():
        result, _ = groupby_reduce(
            da.from_array(array, chunks=(2, 3)),
            da.from_array(by, chunks=(2, 2)),
            func="count",
            axis=1,
            expected_groups=[0, 2],
        )
    assert_equal(result, np.array([[2, 3], [2, 3]], dtype=np.intp))

    by = np.broadcast_to(labels2d, (3, *labels2d.shape))
    array = np.ones_like(by)
    subarr = np.array([[1, 1], [1, 1], [123, 2], [1, 1], [1, 1]], dtype=np.intp)
    expected = np.tile(subarr, (3, 1, 1))
    with raise_if_dask_computes():
        result, _ = groupby_reduce(
            da.from_array(array, chunks=(1, 2, 3)),
            da.from_array(by, chunks=(2, 2, 2)),
            func="count",
            axis=1,
            expected_groups=[0, 2],
            fill_value=123,
        )
    assert_equal(result, expected)

    subarr = np.array([[2, 3], [2, 3]], dtype=np.intp)
    expected = np.tile(subarr, (3, 1, 1))
    with raise_if_dask_computes():
        result, _ = groupby_reduce(
            da.from_array(array, chunks=(1, 2, 3)),
            da.from_array(by, chunks=(2, 2, 2)),
            func="count",
            axis=2,
            expected_groups=[0, 2],
        )
    assert_equal(result, expected)

    with pytest.raises(NotImplementedError):
        groupby_reduce(
            da.from_array(array, chunks=(1, 3, 2)),
            da.from_array(by, chunks=(2, 2, 2)),
            func="count",
            axis=2,
        )


@requires_dask
@pytest.mark.parametrize("func", ALL_FUNCS)
@pytest.mark.parametrize(
    "axis", [None, (0, 1, 2), (0, 1), (0, 2), (1, 2), 0, 1, 2, (0,), (1,), (2,)]
)
def test_groupby_reduce_axis_subset_against_numpy(func, axis, engine):
    if "arg" in func and engine == "flox":
        pytest.skip()

    if not isinstance(axis, int) and "arg" in func and (axis is None or len(axis) > 1):
        pytest.skip()
    if func in ["all", "any"]:
        fill_value = False
    else:
        fill_value = 123

    if "var" in func or "std" in func:
        tolerance = {"rtol": 1e-14, "atol": 1e-16}
    else:
        tolerance = None
    # tests against the numpy output to make sure dask compute matches
    by = np.broadcast_to(labels2d, (3, *labels2d.shape))
    rng = np.random.default_rng(12345)
    array = rng.random(by.shape)
    kwargs = dict(
        func=func, axis=axis, expected_groups=[0, 2], fill_value=fill_value, engine=engine
    )
    with raise_if_dask_computes():
        actual, _ = groupby_reduce(
            da.from_array(array, chunks=(-1, 2, 3)),
            da.from_array(by, chunks=(-1, 2, 2)),
            **kwargs,
        )
    expected, _ = groupby_reduce(array, by, **kwargs)
    if engine == "flox":
        kwargs.pop("engine")
        expected_npg, _ = groupby_reduce(array, by, **kwargs, engine="numpy")
        assert_equal(expected_npg, expected)
    assert_equal(actual, expected, tolerance)


@pytest.mark.parametrize("reindex,chunks", [(None, None), (False, (2, 2, 3)), (True, (2, 2, 3))])
@pytest.mark.parametrize(
    "axis, groups, expected_shape",
    [
        (2, [0, 1, 2], (3, 5, 3)),
        (None, [0, 1, 2], (3,)),  # global reduction; 0 shaped group axis
        (None, [0], (1,)),  # global reduction; 0 shaped group axis; 1 group
    ],
)
def test_groupby_reduce_nans(reindex, chunks, axis, groups, expected_shape, engine):
    def _maybe_chunk(arr):
        if chunks:
            if not has_dask:
                pytest.skip()
            return da.from_array(arr, chunks=chunks)
        else:
            return arr

    # test when entire by  are NaNs
    by = np.full((3, 5, 2), fill_value=np.nan)
    array = np.ones_like(by)

    # along an axis; requires expected_group
    # TODO: this should check for fill_value
    result, _ = groupby_reduce(
        _maybe_chunk(array),
        _maybe_chunk(by),
        func="count",
        expected_groups=groups,
        axis=axis,
        fill_value=0,
        engine=engine,
        reindex=reindex,
    )
    assert_equal(result, np.zeros(expected_shape, dtype=np.intp))

    # now when subsets are NaN
    # labels = np.array([0, 0, 1, 1, 1], dtype=float)
    # labels2d = np.array([labels[:5], np.flip(labels[:5])])
    # labels2d[0, :5] = np.nan
    # labels2d[1, 5:] = np.nan
    # by = np.broadcast_to(labels2d, (3, *labels2d.shape))


@requires_dask
@pytest.mark.parametrize(
    "expected_groups, reindex", [(None, None), (None, False), ([0, 1, 2], True), ([0, 1, 2], False)]
)
def test_groupby_all_nan_blocks_dask(expected_groups, reindex, engine):
    labels = np.array([0, 0, 2, 2, 2, 1, 1, 2, 2, 1, 1, 0])
    nan_labels = labels.astype(float)  # copy
    nan_labels[:5] = np.nan

    array, by, expected = (
        np.ones((2, 12), dtype=np.int64),
        np.array([nan_labels, nan_labels[::-1]]),
        np.array([2, 8, 4], dtype=np.int64),
    )

    actual, _ = groupby_reduce(
        da.from_array(array, chunks=(1, 3)),
        da.from_array(by, chunks=(1, 3)),
        func="sum",
        expected_groups=expected_groups,
        engine=engine,
        reindex=reindex,
        method="map-reduce",
    )
    assert_equal(actual, expected)


@pytest.mark.parametrize("axis", (0, 1, 2, -1))
def test_reindex(axis):
    shape = [2, 2, 2]
    fill_value = 0

    array = np.broadcast_to(np.array([1, 2]), shape)
    groups = np.array(["a", "b"])
    expected_groups = pd.Index(["a", "b", "c"])
    actual = reindex_(array, groups, expected_groups, fill_value=fill_value, axis=axis)

    if axis < 0:
        axis = array.ndim + axis
    result_shape = tuple(len(expected_groups) if ax == axis else s for ax, s in enumerate(shape))
    slicer = tuple(slice(None, s) for s in shape)
    expected = np.full(result_shape, fill_value)
    expected[slicer] = array

    assert_equal(actual, expected)


@pytest.mark.xfail
def test_bad_npg_behaviour():
    labels = np.array([0, 0, 2, 2, 2, 1, 1, 2, 2, 1, 1, 0], dtype=int)
    # fmt: off
    array = np.array([[1] * 12, [1] * 12])
    # fmt: on
    assert_equal(aggregate(labels, array, axis=-1, func="argmax"), np.array([[0, 5, 2], [0, 5, 2]]))

    assert (
        aggregate(
            np.array([0, 1, 2, 0, 1, 2]), np.array([-np.inf, 0, 0, -np.inf, 0, 0]), func="max"
        )[0]
        == -np.inf
    )


@pytest.mark.xfail
@pytest.mark.parametrize("func", ("nanargmax", "nanargmin"))
def test_npg_nanarg_bug(func):
    array = np.array([1, 1, 2, 1, 1, np.nan, 6, 1])
    labels = np.array([1, 1, 1, 1, 1, 1, 1, 1]) - 1

    actual = aggregate(labels, array, func=func).astype(int)
    expected = getattr(np, func)(array)
    assert_equal(actual, expected)


@pytest.mark.parametrize(
    "kwargs",
    (
        dict(expected_groups=np.array([1, 2, 4, 5]), isbin=True),
        dict(expected_groups=pd.IntervalIndex.from_breaks([1, 2, 4, 5])),
    ),
)
@pytest.mark.parametrize("method", ["cohorts", "map-reduce"])
@pytest.mark.parametrize("chunk_labels", [False, True])
@pytest.mark.parametrize("chunks", ((), (1,), (2,)))
def test_groupby_bins(chunk_labels, kwargs, chunks, engine, method) -> None:
    array = [1, 1, 1, 1, 1, 1]
    labels = [0.2, 1.5, 1.9, 2, 3, 20]

    if method in ["split-reduce", "cohorts"] and chunk_labels:
        pytest.xfail()

    if chunks:
        if not has_dask:
            pytest.skip()
        array = dask.array.from_array(array, chunks=chunks)
        if chunk_labels:
            labels = dask.array.from_array(labels, chunks=chunks)

    with raise_if_dask_computes():
        actual, groups = groupby_reduce(
            array, labels, func="count", fill_value=0, engine=engine, method=method, **kwargs
        )
    expected = np.array([3, 1, 0], dtype=np.intp)
    for left, right in zip(groups, pd.IntervalIndex.from_arrays([1, 2, 4], [2, 4, 5]).to_numpy()):
        assert left == right
    assert_equal(actual, expected)


@pytest.mark.parametrize(
    "inchunks, expected",
    [
        [(1,) * 10, (3, 2, 2, 3)],
        [(2,) * 5, (3, 2, 2, 3)],
        [(3, 3, 3, 1), (3, 2, 5)],
        [(3, 1, 1, 2, 1, 1, 1), (3, 2, 2, 3)],
        [(3, 2, 2, 3), (3, 2, 2, 3)],
        [(4, 4, 2), (3, 4, 3)],
        [(5, 5), (5, 5)],
        [(6, 4), (5, 5)],
        [(7, 3), (7, 3)],
        [(8, 2), (7, 3)],
        [(9, 1), (10,)],
        [(10,), (10,)],
    ],
)
def test_rechunk_for_blockwise(inchunks, expected):
    labels = np.array([1, 1, 1, 2, 2, 3, 3, 5, 5, 5])
    assert _get_optimal_chunks_for_groups(inchunks, labels) == expected


@requires_dask
@pytest.mark.parametrize(
    "expected, labels, chunks, merge",
    [
        [[[1, 2, 3, 4]], [1, 2, 3, 1, 2, 3, 4], (3, 4), True],
        [[[1, 2, 3], [4]], [1, 2, 3, 1, 2, 3, 4], (3, 4), False],
        [[[1], [2], [3], [4]], [1, 2, 3, 1, 2, 3, 4], (2, 2, 2, 1), False],
        [[[1], [2], [3], [4]], [1, 2, 3, 1, 2, 3, 4], (2, 2, 2, 1), True],
        [[[1, 2, 3], [4]], [1, 2, 3, 1, 2, 3, 4], (3, 3, 1), True],
        [[[1, 2, 3], [4]], [1, 2, 3, 1, 2, 3, 4], (3, 3, 1), False],
        [
            [[0], [1, 2, 3, 4], [5]],
            np.repeat(np.arange(6), [4, 4, 12, 2, 3, 4]),
            (4, 8, 4, 9, 4),
            True,
        ],
    ],
)
def test_find_group_cohorts(expected, labels, chunks, merge):
    actual = list(find_group_cohorts(labels, (chunks,), merge).values())
    assert actual == expected, (actual, expected)


@requires_dask
@pytest.mark.parametrize(
    "chunk_at,expected",
    [
        [1, ((1, 6, 1, 6, 1, 6, 1, 6, 1, 1),)],
        [0, ((7, 7, 7, 7, 2),)],
        [3, ((3, 4, 3, 4, 3, 4, 3, 4, 2),)],
    ],
)
def test_rechunk_for_cohorts(chunk_at, expected):
    array = dask.array.ones((30,), chunks=7)
    labels = np.arange(0, 30) % 7
    rechunked = rechunk_for_cohorts(array, axis=-1, force_new_chunk_at=chunk_at, labels=labels)
    assert rechunked.chunks == expected


@pytest.mark.parametrize("chunks", [None, 3])
@pytest.mark.parametrize("fill_value", [123, np.nan])
@pytest.mark.parametrize("func", ALL_FUNCS)
def test_fill_value_behaviour(func, chunks, fill_value, engine):
    # fill_value = np.nan tests promotion of int counts to float
    # This is used by xarray
    if func in ["all", "any"] or "arg" in func:
        pytest.skip()
    if chunks is not None and not has_dask:
        pytest.skip()

    if func == "count":

        def npfunc(x):
            x = np.asarray(x)
            return (~np.isnan(x)).sum()

    else:
        npfunc = getattr(np, func)

    by = np.array([1, 2, 3, 1, 2, 3])
    array = np.array([np.nan, 1, 1, np.nan, 1, 1])
    if chunks:
        array = dask.array.from_array(array, chunks)
    actual, _ = groupby_reduce(
        array, by, func=func, engine=engine, fill_value=fill_value, expected_groups=[0, 1, 2, 3]
    )
    expected = np.array([fill_value, fill_value, npfunc([1.0, 1.0]), npfunc([1.0, 1.0])])
    assert_equal(actual, expected)


@requires_dask
@pytest.mark.parametrize("func", ["mean", "sum"])
@pytest.mark.parametrize("dtype", ["float32", "float64", "int32", "int64"])
def test_dtype_preservation(dtype, func, engine):
    if func == "sum" or (func == "mean" and "float" in dtype):
        expected = np.dtype(dtype)
    elif func == "mean" and "int" in dtype:
        expected = np.float64
    array = np.ones((20,), dtype=dtype)
    by = np.ones(array.shape, dtype=int)
    actual, _ = groupby_reduce(array, by, func=func, engine=engine)
    assert actual.dtype == expected

    array = dask.array.from_array(array, chunks=(4,))
    actual, _ = groupby_reduce(array, by, func=func, engine=engine)
    assert actual.dtype == expected


@requires_dask
@pytest.mark.parametrize("dtype", [np.int32, np.int64])
@pytest.mark.parametrize(
    "labels_dtype", [pytest.param(np.int32, marks=pytest.mark.xfail), np.int64]
)
@pytest.mark.parametrize("method", ["map-reduce", "cohorts"])
def test_cohorts_map_reduce_consistent_dtypes(method, dtype, labels_dtype):
    repeats = np.array([4, 4, 12, 2, 3, 4], dtype=np.int32)
    labels = np.repeat(np.arange(6, dtype=labels_dtype), repeats)
    array = dask.array.from_array(labels.astype(dtype), chunks=(4, 8, 4, 9, 4))

    actual, actual_groups = groupby_reduce(array, labels, func="count", method=method)
    assert_equal(actual_groups, np.arange(6, dtype=labels.dtype))
    assert_equal(actual, repeats.astype(np.intp))

    actual, actual_groups = groupby_reduce(array, labels, func="sum", method=method)
    assert_equal(actual_groups, np.arange(6, dtype=labels.dtype))
    assert_equal(actual, np.array([0, 4, 24, 6, 12, 20], dtype))


@requires_dask
@pytest.mark.parametrize("func", ALL_FUNCS)
@pytest.mark.parametrize("axis", (-1, None))
@pytest.mark.parametrize("method", ["blockwise", "cohorts", "map-reduce", "split-reduce"])
def test_cohorts_nd_by(func, method, axis, engine):
    o = dask.array.ones((3,), chunks=-1)
    o2 = dask.array.ones((2, 3), chunks=-1)

    array = dask.array.block([[o, 2 * o], [3 * o2, 4 * o2]])
    by = array.compute().astype(np.int64)
    by[0, 1] = 30
    by[2, 1] = 40
    by[0, 4] = 31
    array = np.broadcast_to(array, (2, 3) + array.shape)

    if "arg" in func and (axis is None or engine == "flox"):
        pytest.skip()

    if func in ["any", "all"]:
        fill_value = False
    else:
        fill_value = -123

    if axis is not None and method != "map-reduce":
        pytest.xfail()

    kwargs = dict(func=func, engine=engine, method=method, axis=axis, fill_value=fill_value)
    actual, groups = groupby_reduce(array, by, **kwargs)
    expected, sorted_groups = groupby_reduce(array.compute(), by, **kwargs)
    assert_equal(groups, sorted_groups)
    assert_equal(actual, expected)

    actual, groups = groupby_reduce(array, by, sort=False, **kwargs)
    if method == "map-reduce":
        assert_equal(groups, np.array([1, 30, 2, 31, 3, 4, 40], dtype=np.int64))
    else:
        assert_equal(groups, np.array([1, 30, 2, 31, 3, 40, 4], dtype=np.int64))
    reindexed = reindex_(actual, groups, pd.Index(sorted_groups))
    assert_equal(reindexed, expected)


@pytest.mark.parametrize("func", ["sum", "count"])
@pytest.mark.parametrize("fill_value, expected", ((0, np.integer), (np.nan, np.floating)))
def test_dtype_promotion(func, fill_value, expected, engine):
    array = np.array([1, 1])
    by = [0, 1]

    actual, _ = groupby_reduce(
        array, by, func=func, expected_groups=[1, 2], fill_value=fill_value, engine=engine
    )
    assert np.issubdtype(actual.dtype, expected)


@pytest.mark.parametrize("func", ["mean", "nanmean"])
def test_empty_bins(func, engine):
    array = np.ones((2, 3, 2))
    by = np.broadcast_to([0, 1], array.shape)

    actual, _ = groupby_reduce(
        array,
        by,
        func=func,
        expected_groups=[-1, 0, 1, 2],
        isbin=True,
        engine=engine,
        axis=(0, 1, 2),
    )
    expected = np.array([1.0, 1.0, np.nan])
    assert_equal(actual, expected)


def test_datetime_binning():
    time_bins = pd.date_range(start="2010-08-01", end="2010-08-15", freq="24H")
    by = pd.date_range("2010-08-01", "2010-08-15", freq="15min")

    (actual,) = _convert_expected_groups_to_index((time_bins,), isbin=(True,), sort=False)
    expected = pd.IntervalIndex.from_arrays(time_bins[:-1], time_bins[1:])
    assert_equal(actual, expected)

    ret = factorize_((by.to_numpy(),), axes=(0,), expected_groups=(actual,))
    group_idx = ret[0]
    # Ignore pd.cut's dtype as it won't match np.digitize:
    expected = pd.cut(by, time_bins).codes.copy().astype(group_idx.dtype)
    expected[0] = 14  # factorize doesn't return -1 for nans
    assert_equal(group_idx, expected)


@pytest.mark.parametrize("func", ALL_FUNCS)
def test_bool_reductions(func, engine):
    if "arg" in func and engine == "flox":
        pytest.skip()
    groups = np.array([1, 1, 1])
    data = np.array([True, True, False])
    expected = np.expand_dims(getattr(np, func)(data), -1)
    actual, _ = groupby_reduce(data, groups, func=func, engine=engine)
    assert_equal(expected, actual)


@requires_dask
def test_map_reduce_blockwise_mixed() -> None:
    t = pd.date_range("2000-01-01", "2000-12-31", freq="D").to_series()
    data = t.dt.dayofyear
    actual, _ = groupby_reduce(
        dask.array.from_array(data.values, chunks=365),
        t.dt.month,
        func="mean",
        method="split-reduce",
    )
    expected, _ = groupby_reduce(data, t.dt.month, func="mean")
    assert_equal(expected, actual)


@requires_dask
@pytest.mark.parametrize("method", ["split-reduce", "blockwise", "map-reduce", "cohorts"])
def test_group_by_datetime(engine, method):
    kwargs = dict(
        func="mean",
        method=method,
        engine=engine,
    )
    t = pd.date_range("2000-01-01", "2000-12-31", freq="D").to_series()
    data = t.dt.dayofyear
    daskarray = dask.array.from_array(data.values, chunks=30)

    actual, _ = groupby_reduce(daskarray, t, **kwargs)
    expected = data.to_numpy().astype(float)
    assert_equal(expected, actual)

    if method == "blockwise":
        return None

    edges = pd.date_range("1999-12-31", "2000-12-31", freq="M").to_series().to_numpy()
    actual, _ = groupby_reduce(daskarray, t.to_numpy(), isbin=True, expected_groups=edges, **kwargs)
    expected = data.resample("M").mean().to_numpy()
    assert_equal(expected, actual)

    actual, _ = groupby_reduce(
        np.broadcast_to(daskarray, (2, 3, daskarray.shape[-1])),
        t.to_numpy(),
        isbin=True,
        expected_groups=edges,
        **kwargs,
    )
    expected = np.broadcast_to(expected, (2, 3, expected.shape[-1]))
    assert_equal(expected, actual)


def test_factorize_values_outside_bins():
    # pd.factorize returns intp
    vals = factorize_(
        (np.arange(10).reshape(5, 2), np.arange(10).reshape(5, 2)),
        axes=(0, 1),
        expected_groups=(
            pd.IntervalIndex.from_breaks(np.arange(2, 8, 1)),
            pd.IntervalIndex.from_breaks(np.arange(2, 8, 1)),
        ),
        reindex=True,
        fastpath=True,
    )
    actual = vals[0]
    expected = np.array([[-1, -1], [-1, 0], [6, 12], [18, 24], [-1, -1]], np.intp)
    assert_equal(expected, actual)


@pytest.mark.parametrize("chunk", [True, False])
def test_multiple_groupers_bins(chunk) -> None:
    if chunk and not has_dask:
        pytest.skip()

    xp = dask.array if chunk else np
    array_kwargs = {"chunks": 2} if chunk else {}
    array = xp.ones((5, 2), **array_kwargs, dtype=np.int64)

    actual, *_ = groupby_reduce(
        array,
        np.arange(10).reshape(5, 2),
        xp.arange(10).reshape(5, 2),
        axis=(0, 1),
        expected_groups=(
            pd.IntervalIndex.from_breaks(np.arange(2, 8, 1)),
            pd.IntervalIndex.from_breaks(np.arange(2, 8, 1)),
        ),
        func="count",
    )
    # output from `count` is intp
    expected = np.eye(5, 5, dtype=np.intp)
    assert_equal(expected, actual)


@pytest.mark.parametrize("expected_groups", [None, (np.arange(5), [2, 3]), (None, [2, 3])])
@pytest.mark.parametrize(
    "by1", [np.arange(5)[:, None], np.broadcast_to(np.arange(5)[:, None], (5, 2))]
)
@pytest.mark.parametrize(
    "by2",
    [
        np.arange(2, 4).reshape(1, 2),
        np.broadcast_to(np.arange(2, 4).reshape(1, 2), (5, 2)),
        np.arange(2, 4).reshape(1, 2),
    ],
)
@pytest.mark.parametrize("chunk", [True, False])
def test_multiple_groupers(chunk, by1, by2, expected_groups) -> None:
    if chunk and (not has_dask or expected_groups is None):
        pytest.skip()

    xp = dask.array if chunk else np
    array_kwargs = {"chunks": 2} if chunk else {}
    array = xp.ones((5, 2), **array_kwargs, dtype=np.int64)

    if chunk:
        by2 = dask.array.from_array(by2)

    # output from `count` is intp
    expected = np.ones((5, 2), dtype=np.intp)
    actual, *_ = groupby_reduce(
        array, by1, by2, axis=(0, 1), func="count", expected_groups=expected_groups
    )
    assert_equal(expected, actual)


@pytest.mark.parametrize(
    "expected_groups",
    (
        [None, None, None],
        (None,),
    ),
)
def test_validate_expected_groups(expected_groups):
    with pytest.raises(ValueError):
        groupby_reduce(
            np.ones((10,)),
            np.ones((10,)),
            np.ones((10,)),
            expected_groups=expected_groups,
            func="mean",
        )


@requires_dask
def test_validate_expected_groups_not_none_dask() -> None:
    with pytest.raises(ValueError):
        groupby_reduce(
            dask.array.ones((5, 2)),
            np.arange(10).reshape(5, 2),
            dask.array.arange(10).reshape(5, 2),
            axis=(0, 1),
            expected_groups=None,
            func="count",
        )


def test_factorize_reindex_sorting_strings():
    # pd.factorize seems to return intp so int32 on 32bit arch
    kwargs = dict(
        by=(np.array(["El-Nino", "La-Nina", "boo", "Neutral"]),),
        axes=(-1,),
        expected_groups=(np.array(["El-Nino", "Neutral", "foo", "La-Nina"]),),
    )

    expected = factorize_(**kwargs, reindex=True, sort=True)[0]
    assert_equal(expected, np.array([0, 1, 4, 2], dtype=np.intp))

    expected = factorize_(**kwargs, reindex=True, sort=False)[0]
    assert_equal(expected, np.array([0, 3, 4, 1], dtype=np.intp))

    expected = factorize_(**kwargs, reindex=False, sort=False)[0]
    assert_equal(expected, np.array([0, 1, 2, 3], dtype=np.intp))

    expected = factorize_(**kwargs, reindex=False, sort=True)[0]
    assert_equal(expected, np.array([0, 1, 3, 2], dtype=np.intp))


def test_factorize_reindex_sorting_ints():
    # pd.factorize seems to return intp so int32 on 32bit arch
    kwargs = dict(
        by=(np.array([-10, 1, 10, 2, 3, 5]),),
        axes=(-1,),
        expected_groups=(np.array([0, 1, 2, 3, 4, 5], np.int64),),
    )

    expected = factorize_(**kwargs, reindex=True, sort=True)[0]
    assert_equal(expected, np.array([6, 1, 6, 2, 3, 5], dtype=np.intp))

    expected = factorize_(**kwargs, reindex=True, sort=False)[0]
    assert_equal(expected, np.array([6, 1, 6, 2, 3, 5], dtype=np.intp))

    kwargs["expected_groups"] = (np.arange(5, -1, -1),)

    expected = factorize_(**kwargs, reindex=True, sort=True)[0]
    assert_equal(expected, np.array([6, 1, 6, 2, 3, 5], dtype=np.intp))

    expected = factorize_(**kwargs, reindex=True, sort=False)[0]
    assert_equal(expected, np.array([6, 4, 6, 3, 2, 0], dtype=np.intp))


@requires_dask
def test_custom_aggregation_blockwise():
    def grouped_median(group_idx, array, *, axis=-1, size=None, fill_value=None, dtype=None):
        return aggregate(
            group_idx,
            array,
            func=np.median,
            axis=axis,
            size=size,
            fill_value=fill_value,
            dtype=dtype,
        )

    agg_median = Aggregation(
        name="median", numpy=grouped_median, fill_value=-1, chunk=None, combine=None
    )

    array = np.arange(100, dtype=np.float32).reshape(5, 20)
    by = np.ones((20,))

    actual, _ = groupby_reduce(array, by, func=agg_median, axis=-1)
    expected = np.median(array, axis=-1, keepdims=True)
    assert_equal(expected, actual)

    for method in ["map-reduce", "cohorts", "split-reduce"]:
        with pytest.raises(NotImplementedError):
            groupby_reduce(
                dask.array.from_array(array, chunks=(1, -1)),
                by,
                func=agg_median,
                axis=-1,
                method=method,
            )

    actual, _ = groupby_reduce(
        dask.array.from_array(array, chunks=(1, -1)),
        by,
        func=agg_median,
        axis=-1,
        method="blockwise",
    )
    assert_equal(expected, actual)


@pytest.mark.parametrize("func", ALL_FUNCS)
@pytest.mark.parametrize("dtype", [np.float32, np.float64])
def test_dtype(func, dtype, engine):
    if "arg" in func or func in ["any", "all"]:
        pytest.skip()
    arr = np.ones((4, 12), dtype=dtype)
    labels = np.array(["a", "a", "c", "c", "c", "b", "b", "c", "c", "b", "b", "f"])
    actual, _ = groupby_reduce(arr, labels, func=func, dtype=np.float64)
    assert actual.dtype == np.dtype("float64")


@requires_dask
def test_subset_blocks():
    array = dask.array.random.random((120,), chunks=(4,))

    blockid = (0, 3, 6, 9, 12, 15, 18, 21, 24, 27)
    subset = subset_to_blocks(array, blockid)
    assert subset.blocks.shape == (len(blockid),)


@requires_dask
@pytest.mark.parametrize(
    "flatblocks, expected",
    (
        ((0, 1, 2, 3, 4), (slice(None),)),
        ((1, 2, 3), (slice(1, 4),)),
        ((1, 3), ([1, 3],)),
        ((0, 1, 3), ([0, 1, 3],)),
    ),
)
def test_normalize_block_indexing_1d(flatblocks, expected):
    nblocks = 5
    array = dask.array.ones((nblocks,), chunks=(1,))
    expected = tuple(np.array(i) if isinstance(i, list) else i for i in expected)
    actual = _normalize_indexes(array, flatblocks, array.blocks.shape)
    assert_equal_tuple(expected, actual)


@requires_dask
@pytest.mark.parametrize(
    "flatblocks, expected",
    (
        ((0, 1, 2, 3, 4), (0, slice(None))),
        ((1, 2, 3), (0, slice(1, 4))),
        ((1, 3), (0, [1, 3])),
        ((0, 1, 3), (0, [0, 1, 3])),
        (tuple(range(10)), (slice(0, 2), slice(None))),
        ((0, 1, 3, 5, 6, 8), (slice(0, 2), [0, 1, 3])),
        ((0, 3, 4, 5, 6, 8, 24), np.ix_([0, 1, 4], [0, 1, 3, 4])),
    ),
)
def test_normalize_block_indexing_2d(flatblocks, expected):
    nblocks = 5
    ndim = 2
    array = dask.array.ones((nblocks,) * ndim, chunks=(1,) * ndim)
    expected = tuple(np.array(i) if isinstance(i, list) else i for i in expected)
    actual = _normalize_indexes(array, flatblocks, array.blocks.shape)
    assert_equal_tuple(expected, actual)


@requires_dask
def test_subset_block_passthrough():
    # full slice pass through
    array = dask.array.ones((5,), chunks=(1,))
    subset = subset_to_blocks(array, np.arange(5))
    assert subset.name == array.name

    array = dask.array.ones((5, 5), chunks=1)
    subset = subset_to_blocks(array, np.arange(25))
    assert subset.name == array.name


@requires_dask
@pytest.mark.parametrize(
    "flatblocks, expectidx",
    [
        (np.arange(10), (slice(2), slice(None))),
        (np.arange(8), (slice(2), slice(None))),
        ([0, 10], ([0, 2], slice(1))),
        ([0, 7], (slice(2), [0, 2])),
        ([0, 7, 9], (slice(2), [0, 2, 4])),
        ([0, 6, 12, 14], (slice(3), [0, 1, 2, 4])),
        ([0, 12, 14, 19], np.ix_([0, 2, 3], [0, 2, 4])),
    ],
)
def test_subset_block_2d(flatblocks, expectidx):
    array = dask.array.from_array(np.arange(25).reshape((5, 5)), chunks=1)
    subset = subset_to_blocks(array, flatblocks)
    assert len(subset.dask.layers) == 2
    assert_equal(subset, array.compute()[expectidx])


@pytest.mark.parametrize(
    "dask_expected, reindex, func, expected_groups, any_by_dask",
    [
        # argmax only False
        [False, None, "argmax", None, False],
        # True when by is numpy but expected is None
        [True, None, "sum", None, False],
        # False when by is dask but expected is None
        [False, None, "sum", None, True],
        # if expected_groups then always True
        [True, None, "sum", [1, 2, 3], False],
        [True, None, "sum", ([1], [2]), False],
        [True, None, "sum", ([1], [2]), True],
        [True, None, "sum", ([1], None), False],
        [True, None, "sum", ([1], None), True],
    ],
)
def test_validate_reindex_map_reduce(
    dask_expected, reindex, func, expected_groups, any_by_dask
) -> None:
    actual = _validate_reindex(
        reindex, func, "map-reduce", expected_groups, any_by_dask, is_dask_array=True
    )
    assert actual is dask_expected

    # always reindex with all numpy inputs
    actual = _validate_reindex(
        reindex, func, "map-reduce", expected_groups, any_by_dask=False, is_dask_array=False
    )
    assert actual

    actual = _validate_reindex(
        True, func, "map-reduce", expected_groups, any_by_dask=False, is_dask_array=False
    )
    assert actual


def test_validate_reindex() -> None:
    for method in ["map-reduce", "cohorts"]:
        with pytest.raises(NotImplementedError):
            _validate_reindex(
                True, "argmax", method, expected_groups=None, any_by_dask=False, is_dask_array=True
            )

    for method in ["blockwise", "cohorts"]:
        with pytest.raises(ValueError):
            _validate_reindex(
                True, "sum", method, expected_groups=None, any_by_dask=False, is_dask_array=True
            )

        for func in ["sum", "argmax"]:
            actual = _validate_reindex(
                None, func, method, expected_groups=None, any_by_dask=False, is_dask_array=True
            )
            assert actual is False


@requires_dask
def test_1d_blockwise_sort_optimization():
    # Make sure for resampling problems sorting isn't done.
    time = pd.Series(pd.date_range("2020-09-01", "2020-12-31 23:59", freq="3H"))
    array = dask.array.ones((len(time),), chunks=(224,))

    actual, _ = groupby_reduce(array, time.dt.dayofyear.values, method="blockwise", func="count")
    assert all("getitem" not in k for k in actual.dask)

    actual, _ = groupby_reduce(
        array, time.dt.dayofyear.values[::-1], sort=True, method="blockwise", func="count"
    )
    assert any("getitem" in k for k in actual.dask.layers)

    actual, _ = groupby_reduce(
        array, time.dt.dayofyear.values[::-1], sort=False, method="blockwise", func="count"
    )
    assert all("getitem" not in k for k in actual.dask.layers)


@requires_dask
def test_negative_index_factorize_race_condition():
    # shape = (10, 2000)
    # chunks = ((shape[0]-1,1), 10)
    shape = (101, 174000)
    chunks = ((101,), 8760)
    eps = dask.array.random.random_sample(shape, chunks=chunks)
    N2 = dask.array.random.random_sample(shape, chunks=chunks)
    S2 = dask.array.random.random_sample(shape, chunks=chunks)

    bins = np.arange(-5, -2.05, 0.1)
    func = ["mean", "count", "sum"]

    out = [
        groupby_reduce(
            eps,
            N2,
            S2,
            func=f,
            expected_groups=(bins, bins),
            isbin=(True, True),
        )
        for f in func
    ]
    [dask.compute(out, scheduler="threads") for _ in range(5)]


<<<<<<< HEAD
@requires_pint
@pytest.mark.parametrize("func", ALL_FUNCS)
@pytest.mark.parametrize("chunk", [True, False])
def test_pint(chunk, func, engine):
    import pint

    if func in ["prod", "nanprod"]:
        pytest.skip()

    if chunk:
        d = dask.array.array([1, 2, 3])
    else:
        d = np.array([1, 2, 3])
    q = pint.Quantity(d, units="m")

    actual, _ = groupby_reduce(q, [0, 0, 1], func=func)
    expected, _ = groupby_reduce(q.magnitude, [0, 0, 1], func=func)

    units = None if func in ["count", "all", "any"] or "arg" in func else getattr(np, func)(q).units
    if units is not None:
        expected = pint.Quantity(expected, units=units)
    assert_equal(expected, actual)


@requires_pint
@pytest.mark.parametrize("chunk", [True, False])
def test_pint_prod_error(chunk):
    import pint

    if chunk:
        d = dask.array.array([1, 2, 3])
    else:
        d = np.array([1, 2, 3])
    q = pint.Quantity(d, units="m")

    with pytest.raises(ValueError):
        groupby_reduce(q, [0, 0, 1], func="prod")
=======
@pytest.mark.parametrize("sort", [True, False])
def test_expected_index_conversion_passthrough_range_index(sort):
    index = pd.RangeIndex(100)
    actual = _convert_expected_groups_to_index(
        expected_groups=(index,), isbin=(False,), sort=(sort,)
    )
    assert actual[0] is index
>>>>>>> 24dc7fdf
<|MERGE_RESOLUTION|>--- conflicted
+++ resolved
@@ -1340,7 +1340,6 @@
     [dask.compute(out, scheduler="threads") for _ in range(5)]
 
 
-<<<<<<< HEAD
 @requires_pint
 @pytest.mark.parametrize("func", ALL_FUNCS)
 @pytest.mark.parametrize("chunk", [True, False])
@@ -1378,12 +1377,10 @@
 
     with pytest.raises(ValueError):
         groupby_reduce(q, [0, 0, 1], func="prod")
-=======
 @pytest.mark.parametrize("sort", [True, False])
 def test_expected_index_conversion_passthrough_range_index(sort):
     index = pd.RangeIndex(100)
     actual = _convert_expected_groups_to_index(
         expected_groups=(index,), isbin=(False,), sort=(sort,)
     )
-    assert actual[0] is index
->>>>>>> 24dc7fdf
+    assert actual[0] is index