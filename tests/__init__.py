--- conflicted
+++ resolved
@@ -115,9 +115,6 @@
         np.testing.assert_allclose(a, b, equal_nan=True, **tolerance)
 
 
-<<<<<<< HEAD
-@pytest.fixture(scope="module", params=["numpy"])
-=======
 def assert_equal_tuple(a, b):
     """assert_equal for .blocks indexing tuples"""
     assert len(a) == len(b)
@@ -130,8 +127,7 @@
             assert a_ == b_
 
 
-@pytest.fixture(scope="module", params=["flox", "numpy", "numba"])
->>>>>>> e3ea0e75
+@pytest.fixture(scope="module", params=["numpy"])
 def engine(request):
     if request.param == "numba":
         try:
