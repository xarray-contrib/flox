import pytest

from . import requires_numba

<<<<<<< HEAD
@pytest.fixture(scope="module", params=["numbagg"])
def engine(request):
    if request.param == "numba":
        try:
            import numba  # noqa
        except ImportError:
            pytest.skip()
    if request.param == "numbagg":
        try:
            import numbagg
        except ImportError:
            pytest.skip()

=======

@pytest.fixture(
    scope="module", params=["flox", "numpy", pytest.param("numba", marks=requires_numba)]
)
def engine(request):
>>>>>>> 528a6454
    return request.param<|MERGE_RESOLUTION|>--- conflicted
+++ resolved
@@ -1,26 +1,16 @@
 import pytest
 
-from . import requires_numba
+from . import requires_numbagg
 
-<<<<<<< HEAD
-@pytest.fixture(scope="module", params=["numbagg"])
-def engine(request):
-    if request.param == "numba":
-        try:
-            import numba  # noqa
-        except ImportError:
-            pytest.skip()
-    if request.param == "numbagg":
-        try:
-            import numbagg
-        except ImportError:
-            pytest.skip()
-
-=======
 
 @pytest.fixture(
-    scope="module", params=["flox", "numpy", pytest.param("numba", marks=requires_numba)]
+    scope="module",
+    params=[
+        # "flox",
+        # "numpy",
+        # pytest.param("numba", marks=requires_numba),
+        pytest.param("numbagg", marks=requires_numbagg)
+    ],
 )
 def engine(request):
->>>>>>> 528a6454
     return request.param