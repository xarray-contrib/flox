--- conflicted
+++ resolved
@@ -70,13 +70,8 @@
       - name: Run Tests
         id: status
         run: |
-<<<<<<< HEAD
-          python -c "import xarray; xarray.show_versions()"
-          pytest --durations=20 --durations-min=0.5 -n auto --cov=./ --cov-report=xml --hypothesis-profile ci --log-disable=flox
-=======
           uv run --no-dev python -c "import xarray; xarray.show_versions()" || true
-          uv run --no-dev pytest --durations=20 --durations-min=0.5 -n auto --cov=./ --cov-report=xml --hypothesis-profile ci
->>>>>>> 1a7b4165
+          uv run --no-dev pytest --durations=20 --durations-min=0.5 -n auto --cov=./ --cov-report=xml --hypothesis-profile ci --log-disable=flox
       - name: Upload code coverage to Codecov
         uses: codecov/codecov-action@v5.5.1
         with:
