--- conflicted
+++ resolved
@@ -249,8 +249,7 @@
     masked = np.where(mask, array, 0)
     out = sum(group_idx, masked, size=size, axis=axis, dtype=dtype, fill_value=fill_value)
     with np.errstate(invalid="ignore", divide="ignore"):
-<<<<<<< HEAD
-        out /= nanlen(group_idx, array, size=size, axis=axis, fill_value=0)
+        out /= sum(group_idx, mask.view(np.int8), size=size, axis=axis, fill_value=0, dtype=np.intp)
     return out
 
 
@@ -314,8 +313,4 @@
 
 
 cumsum = partial(_np_grouped_scan, skipna=False)
-nancumsum = partial(_np_grouped_scan, skipna=True)
-=======
-        out /= sum(group_idx, mask.view(np.int8), size=size, axis=axis, fill_value=0, dtype=np.intp)
-    return out
->>>>>>> 11e2c7d9
+nancumsum = partial(_np_grouped_scan, skipna=True)