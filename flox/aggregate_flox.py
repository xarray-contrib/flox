--- conflicted
+++ resolved
@@ -112,34 +112,16 @@
             virtual_index = virtual_index.squeeze(axis=0)
             idxshape = array.shape[:-1] + (actual_sizes.shape[-1],)
 
-        lo_ = np.floor(
-            virtual_index, casting="unsafe", out=np.empty(virtual_index.shape, dtype=np.int64)
-        )
-        hi_ = np.ceil(
-            virtual_index, casting="unsafe", out=np.empty(virtual_index.shape, dtype=np.int64)
-        )
+        lo_ = np.floor(virtual_index, casting="unsafe", out=np.empty(virtual_index.shape, dtype=np.int64))
+        hi_ = np.ceil(virtual_index, casting="unsafe", out=np.empty(virtual_index.shape, dtype=np.int64))
         kth = np.unique(np.concatenate([lo_.reshape(-1), hi_.reshape(-1)]))
 
-<<<<<<< HEAD
     else:
         virtual_index = inv_idx[:-1] + ((actual_sizes - k) if k > 0 else abs(k) - 1)
         kth = np.unique(virtual_index)
         kth = kth[kth >= 0]
         k_offset = param.reshape((abs(k),) + (1,) * virtual_index.ndim)
         lo_ = k_offset + virtual_index[np.newaxis, ...]
-=======
-    lo_ = np.floor(
-        virtual_index,
-        casting="unsafe",
-        out=np.empty(virtual_index.shape, dtype=np.int64),
-    )
-    hi_ = np.ceil(
-        virtual_index,
-        casting="unsafe",
-        out=np.empty(virtual_index.shape, dtype=np.int64),
-    )
-    kth = np.unique(np.concatenate([lo_.reshape(-1), hi_.reshape(-1)]))
->>>>>>> 3853101e
 
     # partition the complex array in-place
     labels_broadcast = np.broadcast_to(group_idx, array.shape)
@@ -232,11 +214,7 @@
 
 def _nan_grouped_op(group_idx, array, func, fillna, *args, **kwargs):
     if fillna in [dtypes.INF, dtypes.NINF]:
-<<<<<<< HEAD
-        fillna = dtypes._get_fill_value(kwargs.get("dtype", array.dtype), fillna)
-=======
         fillna = dtypes._get_fill_value(kwargs.get("dtype", None) or array.dtype, fillna)
->>>>>>> 3853101e
     result = func(group_idx, np.where(isnull(array), fillna, array), *args, **kwargs)
     # np.nanmax([np.nan, np.nan]) = np.nan
     # To recover this behaviour, we need to search for the fillna value
@@ -257,18 +235,11 @@
 nanmax = partial(_nan_grouped_op, func=max, fillna=dtypes.NINF)
 min = partial(_np_grouped_op, op=np.minimum.reduceat)
 nanmin = partial(_nan_grouped_op, func=min, fillna=dtypes.INF)
-<<<<<<< HEAD
 quantile = partial(_np_grouped_op, op=partial(quantile_or_topk, skipna=False))
 topk = partial(_np_grouped_op, op=partial(quantile_or_topk, skipna=True))
 nanquantile = partial(_np_grouped_op, op=partial(quantile_or_topk, skipna=True))
 median = partial(partial(_np_grouped_op, q=0.5), op=partial(quantile_or_topk, skipna=False))
 nanmedian = partial(partial(_np_grouped_op, q=0.5), op=partial(quantile_or_topk, skipna=True))
-=======
-quantile = partial(_np_grouped_op, op=partial(quantile_, skipna=False))
-nanquantile = partial(_np_grouped_op, op=partial(quantile_, skipna=True))
-median = partial(partial(_np_grouped_op, q=0.5), op=partial(quantile_, skipna=False))
-nanmedian = partial(partial(_np_grouped_op, q=0.5), op=partial(quantile_, skipna=True))
->>>>>>> 3853101e
 # TODO: all, any
 
 
