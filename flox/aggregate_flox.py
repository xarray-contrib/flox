--- conflicted
+++ resolved
@@ -345,45 +345,6 @@
         out /= nanlen(group_idx, array, size=size, axis=axis, fill_value=0)
     return out
 
-<<<<<<< HEAD
-def var_chunk(group_idx, array, *, axis=-1, size=None, fill_value=None, dtype=None):
-    # Calculate length and sum - important for the adjustment terms to sum squared deviations
-    array_lens = nanlen(
-        group_idx,
-        array,
-        axis=axis,
-        size=size,
-        fill_value=fill_value,
-        dtype=dtype,
-    )
-    
-    array_sums = sum(
-        group_idx,
-        array,
-        axis=axis,
-        size=size,
-        fill_value=fill_value,
-        dtype=dtype,
-    )
-    
-    # Calculate sum squared deviations - the main part of variance sum
-    array_means = array_sums/array_lens
-    
-    sum_squared_deviations = sum(
-        group_idx,
-        (array-array_means[..., group_idx])**2,
-        axis=axis,
-        size=size,
-        fill_value=fill_value,
-        dtype=dtype,
-    ) 
-
-    return MultiArray((sum_squared_deviations,array_sums,array_lens))
-
-
-=======
->>>>>>> edb655dd
-
 def ffill(group_idx, array, *, axis, **kwargs):
     group_idx, array, perm = _prepare_for_flox(group_idx, array)
     shape = array.shape
