import functools

import numpy as np
from numpy.typing import DTypeLike

from . import xrutils as utils

# Use as a sentinel value to indicate a dtype appropriate NA value.
NA = utils.ReprObject("<NA>")


@functools.total_ordering
class AlwaysGreaterThan:
    def __gt__(self, other):
        return True

    def __eq__(self, other):
        return isinstance(other, type(self))


@functools.total_ordering
class AlwaysLessThan:
    def __lt__(self, other):
        return True

    def __eq__(self, other):
        return isinstance(other, type(self))


# Equivalence to np.inf (-np.inf) for object-type
INF = AlwaysGreaterThan()
NINF = AlwaysLessThan()


def maybe_promote(dtype):
    """Simpler equivalent of pandas.core.common._maybe_promote

    Parameters
    ----------
    dtype : np.dtype

    Returns
    -------
    dtype : Promoted dtype that can hold missing values.
    fill_value : Valid missing value for the promoted dtype.
    """
    # N.B. these casting rules should match pandas
    if np.issubdtype(dtype, np.floating):
        fill_value = np.nan
    elif np.issubdtype(dtype, np.timedelta64):
        # See https://github.com/numpy/numpy/issues/10685
        # np.timedelta64 is a subclass of np.integer
        # Check np.timedelta64 before np.integer
        fill_value = np.timedelta64("NaT")
    elif np.issubdtype(dtype, np.integer):
        dtype = np.float32 if dtype.itemsize <= 2 else np.float64
        fill_value = np.nan
    elif np.issubdtype(dtype, np.complexfloating):
        fill_value = np.nan + np.nan * 1j
    elif np.issubdtype(dtype, np.datetime64):
        fill_value = np.datetime64("NaT")
    else:
        dtype = object
        fill_value = np.nan
    return np.dtype(dtype), fill_value


NAT_TYPES = {np.datetime64("NaT").dtype, np.timedelta64("NaT").dtype}


def get_fill_value(dtype):
    """Return an appropriate fill value for this dtype.

    Parameters
    ----------
    dtype : np.dtype

    Returns
    -------
    fill_value : Missing value corresponding to this dtype.
    """
    _, fill_value = maybe_promote(dtype)
    return fill_value


def get_pos_infinity(dtype, max_for_int=False):
    """Return an appropriate positive infinity for this dtype.

    Parameters
    ----------
    dtype : np.dtype
    max_for_int : bool
        Return np.iinfo(dtype).max instead of np.inf

    Returns
    -------
    fill_value : positive infinity value corresponding to this dtype.
    """
    if issubclass(dtype.type, np.floating):
        return np.inf

    if issubclass(dtype.type, np.integer):
        if max_for_int:
            dtype = np.int64 if dtype.kind in "Mm" else dtype
            return np.iinfo(dtype).max
        else:
            return np.inf

    if issubclass(dtype.type, np.complexfloating):
        return np.inf + 1j * np.inf

    return INF


def get_neg_infinity(dtype, min_for_int=False):
    """Return an appropriate positive infinity for this dtype.

    Parameters
    ----------
    dtype : np.dtype
    min_for_int : bool
        Return np.iinfo(dtype).min instead of -np.inf

    Returns
    -------
    fill_value : positive infinity value corresponding to this dtype.
    """

    if is_datetime_like(dtype):
        unit, _ = np.datetime_data(dtype)
        return dtype.type(np.iinfo(np.int64).min + 1, unit)

    if issubclass(dtype.type, np.floating):
        return -np.inf

    if issubclass(dtype.type, np.integer):
        if min_for_int:
            return np.iinfo(dtype).min
        else:
            return -np.inf

    if issubclass(dtype.type, np.complexfloating):
        return -np.inf - 1j * np.inf

    return NINF


def is_datetime_like(dtype):
    """Check if a dtype is a subclass of the numpy datetime types"""
    return np.issubdtype(dtype, np.datetime64) or np.issubdtype(dtype, np.timedelta64)


<<<<<<< HEAD
def _normalize_dtype(dtype: DTypeLike, array_dtype: np.dtype, fill_value=None) -> np.dtype:
    if dtype is None:
        dtype = array_dtype
=======
def _normalize_dtype(
    dtype: DTypeLike, array_dtype: np.dtype, preserves_dtype: bool, fill_value=None
) -> np.dtype:
    if dtype is None:
        if not preserves_dtype:
            dtype = _maybe_promote_int(array_dtype)
        else:
            dtype = array_dtype
>>>>>>> 3853101e
    if dtype is np.floating:
        # mean, std, var always result in floating
        # but we preserve the array's dtype if it is floating
        if array_dtype.kind in "fcmM":
            dtype = array_dtype
        else:
            dtype = np.dtype("float64")
    elif not isinstance(dtype, np.dtype):
        dtype = np.dtype(dtype)
    if fill_value not in [None, INF, NINF, NA]:
        dtype = np.result_type(dtype, fill_value)
    return dtype


def _maybe_promote_int(dtype) -> np.dtype:
    # https://numpy.org/doc/stable/reference/generated/numpy.prod.html
    # The dtype of a is used by default unless a has an integer dtype of less precision
    # than the default platform integer.
    if not isinstance(dtype, np.dtype):
        dtype = np.dtype(dtype)
    if dtype.kind == "i":
<<<<<<< HEAD
        dtype = np.result_type(dtype, np.intp)
    elif dtype.kind == "u":
        dtype = np.result_type(dtype, np.uintp)
=======
        dtype = np.result_type(dtype, np.int_)
    elif dtype.kind == "u":
        dtype = np.result_type(dtype, np.uint)
>>>>>>> 3853101e
    return dtype


def _get_fill_value(dtype, fill_value):
    """Returns dtype appropriate infinity. Returns +Inf equivalent for None."""
    if fill_value in [None, NA] and dtype.kind in "US":
        return ""
    if fill_value == INF or fill_value is None:
        return get_pos_infinity(dtype, max_for_int=True)
    if fill_value == NINF:
        return get_neg_infinity(dtype, min_for_int=True)
    if fill_value == NA:
        if np.issubdtype(dtype, np.floating) or np.issubdtype(dtype, np.complexfloating):
            return np.nan
        # This is madness, but npg checks that fill_value is compatible
        # with array dtype even if the fill_value is never used.
        elif np.issubdtype(dtype, np.integer):
            return get_neg_infinity(dtype, min_for_int=True)
        elif np.issubdtype(dtype, np.timedelta64):
            return np.timedelta64("NaT")
        elif np.issubdtype(dtype, np.datetime64):
            return np.datetime64("NaT")
        else:
            return None
    return fill_value<|MERGE_RESOLUTION|>--- conflicted
+++ resolved
@@ -150,11 +150,6 @@
     return np.issubdtype(dtype, np.datetime64) or np.issubdtype(dtype, np.timedelta64)
 
 
-<<<<<<< HEAD
-def _normalize_dtype(dtype: DTypeLike, array_dtype: np.dtype, fill_value=None) -> np.dtype:
-    if dtype is None:
-        dtype = array_dtype
-=======
 def _normalize_dtype(
     dtype: DTypeLike, array_dtype: np.dtype, preserves_dtype: bool, fill_value=None
 ) -> np.dtype:
@@ -163,7 +158,6 @@
             dtype = _maybe_promote_int(array_dtype)
         else:
             dtype = array_dtype
->>>>>>> 3853101e
     if dtype is np.floating:
         # mean, std, var always result in floating
         # but we preserve the array's dtype if it is floating
@@ -185,15 +179,9 @@
     if not isinstance(dtype, np.dtype):
         dtype = np.dtype(dtype)
     if dtype.kind == "i":
-<<<<<<< HEAD
-        dtype = np.result_type(dtype, np.intp)
-    elif dtype.kind == "u":
-        dtype = np.result_type(dtype, np.uintp)
-=======
         dtype = np.result_type(dtype, np.int_)
     elif dtype.kind == "u":
         dtype = np.result_type(dtype, np.uint)
->>>>>>> 3853101e
     return dtype
 
 
