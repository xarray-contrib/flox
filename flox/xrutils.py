--- conflicted
+++ resolved
@@ -48,11 +48,7 @@
 
 cubed : ModuleType | None
 try:
-<<<<<<< HEAD
-     import cubed  # type: ignore[no-redef]
-=======
-    import cubed
->>>>>>> 2c657ed2
+    import cubed  # type: ignore[no-redef]
 except ImportError:
     cubed = None
 
