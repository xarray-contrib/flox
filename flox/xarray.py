--- conflicted
+++ resolved
@@ -377,7 +377,6 @@
         # but groupby_reduce inserts them at the beginning
         if func in ["quantile", "nanquantile"]:
             (newdim,) = quantile_new_dims_func(**finalize_kwargs)
-<<<<<<< HEAD
         elif func == "topk":
             (newdim,) = topk_new_dims_func(**finalize_kwargs)
         else:
@@ -387,19 +386,6 @@
             # This transpose is simply makes it easy to specify output_core_dims
             # output dim order: (*broadcast_dims, *group_dims, quantile_dim)
             result = np.moveaxis(result, 0, -1)
-        # Output of count has an int dtype.
-        if requires_numeric and func != "count":
-            if is_npdatetime:
-                return result.astype(dtype) + offset
-            elif is_cftime:
-                return _to_pytimedelta(result, unit="us") + offset
-=======
-            if not newdim.is_scalar:
-                # NOTE: _restore_dim_order will move any new dims to the end anyway.
-                # This transpose is simply makes it easy to specify output_core_dims
-                # output dim order: (*broadcast_dims, *group_dims, quantile_dim)
-                result = np.moveaxis(result, 0, -1)
->>>>>>> df81a8d1
 
         return result
 
