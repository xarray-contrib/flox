from __future__ import annotations

from typing import TYPE_CHECKING, Any, Hashable, Iterable, Sequence, Union

import numpy as np
import pandas as pd
import xarray as xr
from packaging.version import Version
from xarray.core.duck_array_ops import _datetime_nanmin

from .aggregations import Aggregation, _atleast_1d
from .core import (
    _convert_expected_groups_to_index,
    _get_expected_groups,
    _validate_expected_groups,
    groupby_reduce,
)
from .core import rechunk_for_blockwise as rechunk_array_for_blockwise
from .core import rechunk_for_cohorts as rechunk_array_for_cohorts
from .xrutils import _contains_cftime_datetimes, _to_pytimedelta, datetime_to_numeric

if TYPE_CHECKING:
    from xarray.core.types import T_DataArray, T_Dataset

    from .core import T_ExpectedGroupsOpt, T_ExpectIndex, T_ExpectOpt

    Dims = Union[str, Iterable[Hashable], None]


def _restore_dim_order(result, obj, by):
    def lookup_order(dimension):
        if dimension == by.name and by.ndim == 1:
            (dimension,) = by.dims
        if dimension in obj.dims:
            axis = obj.get_axis_num(dimension)
        else:
            axis = 1e6  # some arbitrarily high value
        return axis

    new_order = sorted(result.dims, key=lookup_order)
    return result.transpose(*new_order)


def _broadcast_size_one_dims(*arrays, core_dims):
    """Broadcast by adding size-1 dimensions in the right place.

    Workaround because apply_ufunc doesn't support this yet.
    https://github.com/pydata/xarray/issues/3032#issuecomment-503337637

    Specialized to the groupby problem.
    """
    array_dims = set(core_dims[0])
    broadcasted = [arrays[0]]
    for dims, array in zip(core_dims[1:], arrays[1:]):
        assert set(dims).issubset(array_dims)
        order = [dims.index(d) for d in core_dims[0] if d in dims]
        array = array.transpose(*order)
        axis = [core_dims[0].index(d) for d in core_dims[0] if d not in dims]
        broadcasted.append(np.expand_dims(array, axis))

    return broadcasted


def xarray_reduce(
    obj: T_Dataset | T_DataArray,
    *by: T_DataArray | Hashable,
    func: str | Aggregation,
    expected_groups: T_ExpectedGroupsOpt = None,
    isbin: bool | Sequence[bool] = False,
    sort: bool = True,
    dim: Dims | ellipsis = None,
    fill_value=None,
    dtype: np.typing.DTypeLike = None,
    method: str = "map-reduce",
    engine: str = "numpy",
    keep_attrs: bool | None = True,
    skipna: bool | None = None,
    min_count: int | None = None,
    reindex: bool | None = None,
    **finalize_kwargs,
):
    """GroupBy reduce operations on xarray objects using numpy-groupies

    Parameters
    ----------
    obj : DataArray or Dataset
        Xarray object to reduce
    *by : DataArray or iterable of str or iterable of DataArray
        Variables with which to group by ``obj``
    func : str or Aggregation
        Reduction method
    expected_groups : str or sequence
        expected group labels corresponding to each `by` variable
    isbin : iterable of bool
        If True, corresponding entry in ``expected_groups`` are bin edges.
        If False, the entry in ``expected_groups`` is treated as a simple label.
    sort : (optional), bool
        Whether groups should be returned in sorted order. Only applies for dask
        reductions when ``method`` is not ``"map-reduce"``. For ``"map-reduce"``, the groups
        are always sorted.
    dim : hashable
        dimension name along which to reduce. If None, reduces across all
        dimensions of `by`
    fill_value
        Value used for missing groups in the output i.e. when one of the labels
        in ``expected_groups`` is not actually present in ``by``.
    dtype : data-type, optional
        DType for the output. Can be anything accepted by ``np.dtype``.
    method : {"map-reduce", "blockwise", "cohorts", "split-reduce"}, optional
        Strategy for reduction of dask arrays only:
          * ``"map-reduce"``:
            First apply the reduction blockwise on ``array``, then
            combine a few newighbouring blocks, apply the reduction.
            Continue until finalizing. Usually, ``func`` will need
            to be an Aggregation instance for this method to work.
            Common aggregations are implemented.
          * ``"blockwise"``:
            Only reduce using blockwise and avoid aggregating blocks
            together. Useful for resampling-style reductions where group
            members are always together. If  `by` is 1D,  `array` is automatically
            rechunked so that chunk boundaries line up with group boundaries
            i.e. each block contains all members of any group present
            in that block. For nD `by`, you must make sure that all members of a group
            are present in a single block.
          * ``"cohorts"``:
            Finds group labels that tend to occur together ("cohorts"),
            indexes out cohorts and reduces that subset using "map-reduce",
            repeat for all cohorts. This works well for many time groupings
            where the group labels repeat at regular intervals like 'hour',
            'month', dayofyear' etc. Optimize chunking ``array`` for this
            method by first rechunking using ``rechunk_for_cohorts``
            (for 1D ``by`` only).
          * ``"split-reduce"``:
            Same as "cohorts" and will be removed soon.
    engine : {"flox", "numpy", "numba"}, optional
        Algorithm to compute the groupby reduction on non-dask arrays and on each dask chunk:
          * ``"numpy"``:
            Use the vectorized implementations in ``numpy_groupies.aggregate_numpy``.
            This is the default choice because it works for other array types.
          * ``"flox"``:
            Use an internal implementation where the data is sorted so that
            all members of a group occur sequentially, and then numpy.ufunc.reduceat
            is to used for the reduction. This will fall back to ``numpy_groupies.aggregate_numpy``
            for a reduction that is not yet implemented.
          * ``"numba"``:
            Use the implementations in ``numpy_groupies.aggregate_numba``.
    keep_attrs : bool, optional
        Preserve attrs?
    skipna : bool, optional
        If True, skip missing values (as marked by NaN). By default, only
        skips missing values for float dtypes; other dtypes either do not
        have a sentinel missing value (int) or ``skipna=True`` has not been
        implemented (object, datetime64 or timedelta64).
    min_count : int, default: None
        The required number of valid values to perform the operation. If
        fewer than min_count non-NA values are present the result will be
        NA. Only used if skipna is set to True or defaults to True for the
        array's dtype.
    reindex : bool, optional
        Whether to "reindex" the blockwise results to `expected_groups` (possibly automatically detected).
        If True, the intermediate result of the blockwise groupby-reduction has a value for all expected groups,
        and the final result is a simple reduction of those intermediates. In nearly all cases, this is a significant
        boost in computation speed. For cases like time grouping, this may result in large intermediates relative to the
        original block size. Avoid that by using method="cohorts". By default, it is turned off for arg reductions.
    **finalize_kwargs
        kwargs passed to the finalize function, like ``ddof`` for var, std.

    Returns
    -------
    DataArray or Dataset
        Reduced object

    See Also
    --------
    flox.core.groupby_reduce

    Raises
    ------
    NotImplementedError
    ValueError

    Examples
    --------
    >>> import xarray as xr
    >>> from flox.xarray import xarray_reduce

    >>> # Create a group index:
    >>> labels = xr.DataArray(
    ...     [1, 2, 3, 1, 2, 3, 0, 0, 0],
    ...     dims="x",
    ...     name="label",
    ... )
    >>> # Create a DataArray to apply the group index on:
    >>> da = da = xr.ones_like(labels)
    >>> # Sum all values in da that matches the elements in the group index:
    >>> xarray_reduce(da, labels, func="sum")
    <xarray.DataArray 'label' (label: 4)>
    array([3, 2, 2, 2])
    Coordinates:
      * label    (label) int64 0 1 2 3
    """

    if skipna is not None and isinstance(func, Aggregation):
        raise ValueError("skipna must be None when func is an Aggregation.")

    nby = len(by)
    for b in by:
        if isinstance(b, xr.DataArray) and b.name is None:
            raise ValueError("Cannot group by unnamed DataArrays.")

    # TODO: move to GroupBy._flox_reduce
    if keep_attrs is None:
        keep_attrs = True

    if isinstance(isbin, Sequence):
        isbins = isbin
    else:
        isbins = (isbin,) * nby

    expected_groups_valid = _validate_expected_groups(nby, expected_groups)

    if not sort:
        raise NotImplementedError("sort must be True for xarray_reduce")

    # eventually drop the variables we are grouping by
    maybe_drop = {b for b in by if isinstance(b, Hashable)}
    unindexed_dims = tuple(
        b
        for b, isbin_ in zip(by, isbins)
        if isinstance(b, Hashable) and not isbin_ and b in obj.dims and b not in obj.indexes
    )

    by_da = tuple(obj[g] if isinstance(g, Hashable) else g for g in by)

    grouper_dims = []
    for g in by_da:
        for d in g.dims:
            if d not in grouper_dims:
                grouper_dims.append(d)

    if isinstance(obj, xr.Dataset):
        ds = obj
    else:
        ds = obj._to_temp_dataset()

    try:
        from xarray.indexes import PandasMultiIndex
    except ImportError:
        PandasMultiIndex = tuple()  # type: ignore

    more_drop = set()
    for var in maybe_drop:
        maybe_midx = ds._indexes.get(var, None)
        if isinstance(maybe_midx, PandasMultiIndex):
            idx_coord_names = set(maybe_midx.index.names + [maybe_midx.dim])
            idx_other_names = idx_coord_names - set(maybe_drop)
            more_drop.update(idx_other_names)
    maybe_drop.update(more_drop)

    if dim is Ellipsis:
        if nby > 1:
            raise NotImplementedError("Multiple by are not allowed when dim is Ellipsis.")
        name_ = by_da[0].name
        if name_ in ds.dims and not isbins[0]:
            dim_tuple = tuple(d for d in obj.dims if d != name_)
        else:
            dim_tuple = tuple(obj.dims)
    elif dim is not None:
        dim_tuple = _atleast_1d(dim)
    else:
        dim_tuple = tuple(grouper_dims)

    # broadcast to make sure grouper dimensions are present in the array.
    exclude_dims = tuple(d for d in ds.dims if d not in grouper_dims and d not in dim_tuple)

    if any(d not in grouper_dims and d not in obj.dims for d in dim_tuple):
        raise ValueError(f"Cannot reduce over absent dimensions {dim}.")

    try:
        xr.align(ds, *by_da, join="exact", copy=False)
    except ValueError as e:
        raise ValueError(
            "Object being grouped must be exactly aligned with every array in `by`."
        ) from e

    needs_broadcast = any(
        not set(grouper_dims).issubset(set(variable.dims)) for variable in ds.data_vars.values()
    )
    if needs_broadcast:
        ds_broad = xr.broadcast(ds, *by_da, exclude=exclude_dims)[0]
    else:
        ds_broad = ds

    dims_not_in_groupers = tuple(d for d in dim_tuple if d not in grouper_dims)
    if dims_not_in_groupers == tuple(dim_tuple) and not any(isbins):
        # reducing along a dimension along which groups do not vary
        # This is really just a normal reduction.
        # This is not right when binning so we exclude.
        if isinstance(func, str):
            dsfunc = func[3:] if skipna else func
        else:
            raise NotImplementedError(
                "func must be a string when reducing along a dimension not present in `by`"
            )
        # TODO: skipna needs test
        result = getattr(ds_broad, dsfunc)(dim=dim_tuple, skipna=skipna)
        if isinstance(obj, xr.DataArray):
            return obj._from_temp_dataset(result)
        else:
            return result

    ds = ds.drop_vars([var for var in maybe_drop if var in ds.variables])

    axis = tuple(range(-len(dim_tuple), 0))

    # Set expected_groups and convert to index since we need coords, sizes
    # for output xarray objects
    expected_groups_valid_list: list[T_ExpectIndex] = []
    group_names: tuple[Any, ...] = ()
    group_sizes: dict[Any, int] = {}
    for idx, (b_, expect, isbin_) in enumerate(zip(by_da, expected_groups_valid, isbins)):
        group_name = (
            f"{b_.name}_bins" if isbin_ or isinstance(expect, pd.IntervalIndex) else b_.name
        )
        group_names += (group_name,)

        if isbin_ and isinstance(expect, int):
            raise NotImplementedError(
                "flox does not support binning into an integer number of bins yet."
            )

        expect_: T_ExpectOpt
        if expect is None:
            if isbin_:
                raise ValueError(
                    f"Please provided bin edges for group variable {idx} "
                    f"named {group_name} in expected_groups."
                )
            expect_ = _get_expected_groups(b_.data, sort=sort)
        else:
            expect_ = expect
        expect_index = _convert_expected_groups_to_index((expect_,), (isbin_,), sort=sort)[0]

        # The if-check is for type hinting mainly, it narrows down the return
        # type of _convert_expected_groups_to_index to pure pd.Index:
        if expect_index is not None:
            expected_groups_valid_list.append(expect_index)
            group_sizes[group_name] = len(expect_index)
        else:
            # This will never be reached
            raise ValueError("expect_index cannot be None")

    def wrapper(array, *by, func, skipna, core_dims, **kwargs):
        array, *by = _broadcast_size_one_dims(array, *by, core_dims=core_dims)

        # Handle skipna here because I need to know dtype to make a good default choice.
        # We cannot handle this easily for xarray Datasets in xarray_reduce
        if skipna and func in ["all", "any", "count"]:
            raise ValueError(f"skipna cannot be truthy for {func} reductions.")

        if skipna or (skipna is None and isinstance(func, str) and array.dtype.kind in "cfO"):
            if "nan" not in func and func not in ["all", "any", "count"]:
                func = f"nan{func}"

        # Flox's count works with non-numeric and its faster than converting.
        requires_numeric = func not in ["count", "any", "all"] or (
            func == "count" and engine != "flox"
        )
        if requires_numeric:
            is_npdatetime = array.dtype.kind in "Mm"
            is_cftime = _contains_cftime_datetimes(array)
            if is_npdatetime:
                offset = _datetime_nanmin(array)
                # xarray always uses np.datetime64[ns] for np.datetime64 data
                dtype = "timedelta64[ns]"
                array = datetime_to_numeric(array, offset)
            elif _contains_cftime_datetimes(array):
                offset = min(array)
                array = datetime_to_numeric(array, offset, datetime_unit="us")

        result, *groups = groupby_reduce(array, *by, func=func, **kwargs)

        # Output of count has an int dtype.
        if requires_numeric and func != "count":
            if is_npdatetime:
                return result.astype(dtype) + offset
            elif is_cftime:
                return _to_pytimedelta(result, unit="us") + offset

        return result

    # These data variables do not have any of the core dimension,
    # take them out to prevent errors.
    # apply_ufunc can handle non-dim coordinate variables without core dimensions
    missing_dim = {}
    if isinstance(obj, xr.Dataset):
        # broadcasting means the group dim gets added to ds, so we check the original obj
        for k, v in obj.data_vars.items():
            is_missing_dim = not (any(d in v.dims for d in dim_tuple))
            if is_missing_dim:
                missing_dim[k] = v

    # dim_tuple contains dimensions we are reducing over. These need to be the last
    # core dimensions to be synchronized with axis.
    input_core_dims = [[d for d in grouper_dims if d not in dim_tuple] + list(dim_tuple)]
    input_core_dims += [list(b.dims) for b in by_da]

    output_core_dims = [d for d in input_core_dims[0] if d not in dim_tuple]
    output_core_dims.extend(group_names)
    actual = xr.apply_ufunc(
        wrapper,
        ds_broad.drop_vars(tuple(missing_dim)).transpose(..., *grouper_dims),
        *by_da,
        input_core_dims=input_core_dims,
        # for xarray's test_groupby_duplicate_coordinate_labels
        exclude_dims=set(dim_tuple),
        output_core_dims=[output_core_dims],
        dask="allowed",
        dask_gufunc_kwargs=dict(
            output_sizes=group_sizes, output_dtypes=[dtype] if dtype is not None else None
        ),
        keep_attrs=keep_attrs,
        kwargs={
            "func": func,
            "axis": axis,
            "sort": sort,
            "fill_value": fill_value,
            "method": method,
            "min_count": min_count,
            "skipna": skipna,
            "engine": engine,
            "reindex": reindex,
            "expected_groups": tuple(expected_groups_valid_list),
            "isbin": isbins,
            "finalize_kwargs": finalize_kwargs,
            "dtype": dtype,
            "core_dims": input_core_dims,
        },
    )

    # restore non-dim coord variables without the core dimension
    # TODO: shouldn't apply_ufunc handle this?
    for var in set(ds_broad._coord_names) - set(ds_broad._indexes) - set(ds_broad.dims):
        if all(d not in ds_broad[var].dims for d in dim_tuple):
            actual[var] = ds_broad[var]

    for name, expect__, by_ in zip(group_names, expected_groups_valid_list, by_da):
        # Can't remove this till xarray handles IntervalIndex
        if isinstance(expect__, pd.IntervalIndex):
            expect__ = expect__.to_tuples()
        if isinstance(actual, xr.Dataset) and name in actual:
            actual = actual.drop_vars(name)
        # When grouping by MultiIndex, expect is an pd.Index wrapping
        # an object array of tuples
        if (
            name in ds_broad.indexes
            and isinstance(ds_broad.indexes[name], pd.MultiIndex)
            and not isinstance(expect, pd.RangeIndex)
        ):
            levelnames = ds_broad.indexes[name].names
            expect__ = pd.MultiIndex.from_tuples(expect__.values, names=levelnames)
            actual[name] = expect__
            if Version(xr.__version__) > Version("2022.03.0"):
                actual = actual.set_coords(levelnames)
        else:
            actual[name] = expect__
        if keep_attrs:
            actual[name].attrs = by_.attrs

    if unindexed_dims:
        actual = actual.drop_vars(unindexed_dims)

    if nby == 1:
        for var in actual:
            if isinstance(obj, xr.Dataset):
                template = obj[var]
            else:
                template = obj

            if actual[var].ndim > 1:
                actual[var] = _restore_dim_order(actual[var], template, by_da[0])

    if missing_dim:
        for k, v in missing_dim.items():
            missing_group_dims = {d: size for d, size in group_sizes.items() if d not in v.dims}
            # The expand_dims is for backward compat with xarray's questionable behaviour
            if missing_group_dims:
                actual[k] = v.expand_dims(missing_group_dims).variable
            else:
                actual[k] = v.variable

    if isinstance(obj, xr.DataArray):
        return obj._from_temp_dataset(actual)
    else:
        return actual


def rechunk_for_cohorts(
    obj: T_DataArray | T_Dataset,
    dim: str,
    labels: T_DataArray,
    force_new_chunk_at,
    chunksize: int | None = None,
    ignore_old_chunks: bool = False,
    debug: bool = False,
):
    """
    Rechunks array so that each new chunk contains groups that always occur together.

    Parameters
    ----------
    obj : DataArray or Dataset
        array to rechunk
    dim : str
        Dimension to rechunk
    labels : DataArray
        1D Group labels to align chunks with. This routine works
        well when ``labels`` has repeating patterns: e.g.
        ``1, 2, 3, 1, 2, 3, 4, 1, 2, 3`` though there is no requirement
        that the pattern must contain sequences.
    force_new_chunk_at : Sequence
        Labels at which we always start a new chunk. For
        the example ``labels`` array, this would be `1`.
    chunksize : int, optional
        nominal chunk size. Chunk size is exceeded when the label
        in ``force_new_chunk_at`` is less than ``chunksize//2`` elements away.
        If None, uses median chunksize along ``dim``.

    Returns
    -------
    DataArray or Dataset
        Xarray object with rechunked arrays.
    """
    return _rechunk(
        rechunk_array_for_cohorts,
        obj,
        dim,
        labels,
        force_new_chunk_at=force_new_chunk_at,
        chunksize=chunksize,
        ignore_old_chunks=ignore_old_chunks,
        debug=debug,
    )


def rechunk_for_blockwise(obj: T_DataArray | T_Dataset, dim: str, labels: T_DataArray):
    """
    Rechunks array so that group boundaries line up with chunk boundaries, allowing
    embarrassingly parallel group reductions.

    This only works when the groups are sequential
    (e.g. labels = ``[0,0,0,1,1,1,1,2,2]``).
    Such patterns occur when using ``.resample``.

    Parameters
    ----------
    obj : DataArray or Dataset
        Array to rechunk
    dim : hashable
        Name of dimension to rechunk
    labels : DataArray
        Group labels

    Returns
    -------
    DataArray or Dataset
        Xarray object with rechunked arrays.
    """
    return _rechunk(rechunk_array_for_blockwise, obj, dim, labels)


def _rechunk(func, obj, dim, labels, **kwargs):
    """Common logic for rechunking xarray objects."""
    obj = obj.copy(deep=True)

    if isinstance(obj, xr.Dataset):
        for var in obj:
            if obj[var].chunks is not None:
                obj[var] = obj[var].copy(
                    data=func(
                        obj[var].data, axis=obj[var].get_axis_num(dim), labels=labels.data, **kwargs
                    )
                )
    else:
        if obj.chunks is not None:
            obj = obj.copy(
                data=func(obj.data, axis=obj.get_axis_num(dim), labels=labels.data, **kwargs)
            )

<<<<<<< HEAD
    return obj


def resample_reduce(
    resampler: Resample,
    func: str | Aggregation,
    keep_attrs: bool = True,
    **kwargs,
):
    warnings.warn(
        "flox.xarray.resample_reduce is now deprecated. Please use Xarray's resample method directly.",
        DeprecationWarning,
    )

    obj = resampler._obj
    dim = resampler._group_dim

    # this creates a label DataArray since resample doesn't do that somehow
    tostack = []
    for idx, slicer in enumerate(resampler._group_indices):
        if isinstance(slicer, slice):
            if slicer.stop is None:
                stop = resampler._obj.sizes[dim]
            else:
                stop = slicer.stop
            tostack.append(idx * np.ones((stop - slicer.start,), dtype=np.int32))
        else:
            raise NotImplementedError(f"Only slice type is supported, got {type(slicer)=}.")

    by = xr.DataArray(np.hstack(tostack), dims=(dim,), name="__resample_dim__")

    result = (
        xarray_reduce(
            obj,
            by,
            func=func,
            method="blockwise",
            keep_attrs=keep_attrs,
            **kwargs,
        )
        .rename({"__resample_dim__": dim})
        .transpose(dim, ...)
    )
    result[dim] = resampler._unique_coord.data  # type: ignore [attr-defined] # TODO: check if real
    return result
=======
    return obj
>>>>>>> 5d223a70
<|MERGE_RESOLUTION|>--- conflicted
+++ resolved
@@ -587,52 +587,4 @@
                 data=func(obj.data, axis=obj.get_axis_num(dim), labels=labels.data, **kwargs)
             )
 
-<<<<<<< HEAD
-    return obj
-
-
-def resample_reduce(
-    resampler: Resample,
-    func: str | Aggregation,
-    keep_attrs: bool = True,
-    **kwargs,
-):
-    warnings.warn(
-        "flox.xarray.resample_reduce is now deprecated. Please use Xarray's resample method directly.",
-        DeprecationWarning,
-    )
-
-    obj = resampler._obj
-    dim = resampler._group_dim
-
-    # this creates a label DataArray since resample doesn't do that somehow
-    tostack = []
-    for idx, slicer in enumerate(resampler._group_indices):
-        if isinstance(slicer, slice):
-            if slicer.stop is None:
-                stop = resampler._obj.sizes[dim]
-            else:
-                stop = slicer.stop
-            tostack.append(idx * np.ones((stop - slicer.start,), dtype=np.int32))
-        else:
-            raise NotImplementedError(f"Only slice type is supported, got {type(slicer)=}.")
-
-    by = xr.DataArray(np.hstack(tostack), dims=(dim,), name="__resample_dim__")
-
-    result = (
-        xarray_reduce(
-            obj,
-            by,
-            func=func,
-            method="blockwise",
-            keep_attrs=keep_attrs,
-            **kwargs,
-        )
-        .rename({"__resample_dim__": dim})
-        .transpose(dim, ...)
-    )
-    result[dim] = resampler._unique_coord.data  # type: ignore [attr-defined] # TODO: check if real
-    return result
-=======
-    return obj
->>>>>>> 5d223a70
+    return obj