--- conflicted
+++ resolved
@@ -1969,11 +1969,7 @@
 
     if _is_minmax_reduction(func) and is_bool_array:
         result = result.astype(bool)
-<<<<<<< HEAD
 
     units[0] = agg.units
     result, *groups = _reattach_units(result, *groups, units=units)
-    return (result, *groups)
-=======
-    return (result, *groups)  # type: ignore[return-value]  # Unpack not in mypy yet
->>>>>>> 24dc7fdf
+    return (result, *groups)  # type: ignore[return-value]  # Unpack not in mypy yet