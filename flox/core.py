--- conflicted
+++ resolved
@@ -1253,11 +1253,7 @@
             new_dims_shape = tuple()
 
         if empty:
-<<<<<<< HEAD
             result = np.full(shape=new_dims_shape + final_array_shape, fill_value=fv)
-=======
-            result = np.full(shape=final_array_shape, fill_value=fv, like=array)
->>>>>>> 97d408e4
         elif is_nanlen(reduction) and is_nanlen(previous_reduction):
             result = results["intermediates"][-1]
         else:
@@ -1390,7 +1386,6 @@
     return _finalize_results(results, agg, axis, expected_groups, reindex=reindex)
 
 
-<<<<<<< HEAD
 def _expand_dims(results: IntermediateDict, agg: Aggregation) -> IntermediateDict:
     if agg.name == "topk":
         results["intermediates"] = tuple(results["intermediates"][:1]) + tuple(
@@ -1400,12 +1395,6 @@
         results["intermediates"] = tuple(
             np.expand_dims(array, DUMMY_AXIS) for array in results["intermediates"]
         )
-=======
-def _expand_dims(results: IntermediateDict) -> IntermediateDict:
-    results["intermediates"] = tuple(
-        np.expand_dims(array, axis=DUMMY_AXIS) for array in results["intermediates"]
-    )
->>>>>>> 97d408e4
     return results
 
 
