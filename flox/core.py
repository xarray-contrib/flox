--- conflicted
+++ resolved
@@ -1614,18 +1614,13 @@
         # overwrite than when min_count is set
         fill_value = np.nan
 
-<<<<<<< HEAD
     if dtype is not None and not isinstance(dtype, np.dtype):
         dtype = np.dtype(dtype)
 
-    kwargs = dict(axis=axis, fill_value=fill_value, engine=engine)
+    kwargs = dict(axis=axis_, fill_value=fill_value, engine=engine)
     agg = _initialize_aggregation(
         func, array.dtype if dtype is None else dtype, fill_value, min_count, finalize_kwargs
     )
-=======
-    kwargs = dict(axis=axis_, fill_value=fill_value, engine=engine)
-    agg = _initialize_aggregation(func, array.dtype, fill_value, min_count, finalize_kwargs)
->>>>>>> a1fb701d
 
     if not has_dask:
         results = _reduce_blockwise(
