--- conflicted
+++ resolved
@@ -98,29 +98,10 @@
 # This dummy axis is inserted using np.expand_dims
 # and then reduced over during the combine stage by
 # _simple_combine.
-DUMMY_AXIS = 0
-
-
-<<<<<<< HEAD
-
-def _is_bool_supported_reduction(func: T_Agg) -> bool:
-    if isinstance(func, Aggregation):
-        func = func.name
-    return (
-        func in ["all", "any", "topk"]
-        # TODO: enable in npg
-        # or _is_first_last_reduction(func)
-        # or _is_minmax_reduction(func)
-    )
-
-
-def _is_sparse_supported_reduction(func: T_Agg) -> bool:
-    if isinstance(func, Aggregation):
-        func = func.name
-    return not _is_arg_reduction(func) and any(f in func for f in ["len", "sum", "max", "min", "mean"])
-=======
+DUMMY_AXIS = -2
+
+
 logger = logging.getLogger("flox")
->>>>>>> 1a7b4165
 
 
 from .cohorts import find_group_cohorts
@@ -277,7 +258,7 @@
     nfuncs = len(funcs)
     dtypes = _atleast_1d(dtype, nfuncs)
     fill_values = _atleast_1d(fill_value, nfuncs)
-    kwargss = _atleast_1d({} if kwargs is None else kwargs, nfuncs)
+    kwargss = _atleast_1d({}, nfuncs) if kwargs is None else kwargs
 
     if isinstance(axis, Sequence):
         axes: T_Axes = axis
@@ -365,24 +346,10 @@
     # optimize that out.
     previous_reduction: T_Func = ""
     for reduction, fv, kw, dt in zip(funcs, fill_values, kwargss, dtypes):
-<<<<<<< HEAD
-        # TODO: Figure out how to generalize this
-        if reduction in ("quantile", "nanquantile"):
-            new_dims_shape = tuple(dim.size for dim in quantile_new_dims_func(**kw) if not dim.is_scalar)
-        elif reduction == "topk":
-            new_dims_shape = tuple(dim.size for dim in topk_new_dims_func(**kw) if not dim.is_scalar)
-        else:
-            new_dims_shape = tuple()
-
-        if empty:
-            result = np.full(shape=new_dims_shape + final_array_shape, fill_value=fv)
-        elif is_nanlen(reduction) and is_nanlen(previous_reduction):
-=======
         # UGLY! but this is because the `var` breaks our design assumptions
         if empty and not is_var_chunk_reduction(reduction):
             result = np.full(shape=final_array_shape, fill_value=fv, like=array)
         elif _is_nanlen(reduction) and _is_nanlen(previous_reduction):
->>>>>>> 1a7b4165
             result = results["intermediates"][-1]
         else:
             # fill_value here is necessary when reducing with "offset" groups
@@ -414,6 +381,13 @@
             if hasnan:
                 # remove NaN group label which should be last
                 result = result[..., :-1]
+            # TODO: Figure out how to generalize this
+            if reduction in ("quantile", "nanquantile"):
+                new_dims_shape = tuple(dim.size for dim in quantile_new_dims_func(**kw) if not dim.is_scalar)
+            elif reduction == "topk":
+                new_dims_shape = tuple(dim.size for dim in topk_new_dims_func(**kw) if not dim.is_scalar)
+            else:
+                new_dims_shape = tuple()
             result = result.reshape(new_dims_shape + final_array_shape[:-1] + found_groups_shape)
         results["intermediates"].append(result)
         previous_reduction = reduction
@@ -468,7 +442,6 @@
         if count_mask.any() or reindex.array_type is ReindexArrayType.SPARSE_COO:
             # For one count_mask.any() prevents promoting bool to dtype(fill_value) unless
             # necessary
-            fill_value = fill_value or agg.fill_value[agg.name]
             if fill_value is None:
                 raise ValueError("Filling is required but fill_value is None.")
             # This allows us to match xarray's type promotion rules
@@ -504,262 +477,6 @@
     return finalized
 
 
-<<<<<<< HEAD
-def _aggregate(
-    x_chunk,
-    combine: Callable,
-    agg: Aggregation,
-    expected_groups: pd.Index | None,
-    axis: T_Axes,
-    keepdims: bool,
-    fill_value: Any,
-    reindex: ReindexStrategy,
-) -> FinalResultsDict:
-    """Final aggregation step of tree reduction"""
-    results = combine(x_chunk, agg, axis, keepdims, is_aggregate=True)
-    return _finalize_results(results, agg, axis, expected_groups, reindex=reindex)
-
-
-def _expand_dims(results: IntermediateDict, agg: Aggregation) -> IntermediateDict:
-    if agg.name == "topk":
-        results["intermediates"] = tuple(results["intermediates"][:1]) + tuple(
-            np.expand_dims(array, DUMMY_AXIS) for array in results["intermediates"][1:]
-        )
-    else:
-        results["intermediates"] = tuple(
-            np.expand_dims(array, DUMMY_AXIS) for array in results["intermediates"]
-        )
-    return results
-
-
-def _find_unique_groups(x_chunk) -> np.ndarray:
-    from dask.base import flatten
-    from dask.utils import deepmap
-
-    unique_groups = _unique(np.asarray(tuple(flatten(deepmap(listify_groups, x_chunk)))))
-    unique_groups = unique_groups[notnull(unique_groups)]
-
-    if len(unique_groups) == 0:
-        unique_groups = np.array([np.nan])
-    return unique_groups
-
-
-def _simple_combine(
-    x_chunk,
-    agg: Aggregation,
-    axis: T_Axes,
-    keepdims: bool,
-    reindex: ReindexStrategy,
-    is_aggregate: bool = False,
-) -> IntermediateDict:
-    """
-    'Simple' combination of blockwise results.
-
-    1. After the blockwise groupby-reduce, all blocks contain a value for all possible groups,
-       and are of the same shape; i.e. reindex must have been True
-    2. _expand_dims was used to insert an extra axis DUMMY_AXIS
-    3. Here we concatenate along DUMMY_AXIS, and then call the combine function along
-       DUMMY_AXIS
-    4. At the final aggregate step, we squeeze out DUMMY_AXIS
-    """
-    from dask.array.core import deepfirst
-    from dask.utils import deepmap
-
-    if not reindex.blockwise:
-        # We didn't reindex at the blockwise step
-        # So now reindex before combining by reducing along DUMMY_AXIS
-        unique_groups = _find_unique_groups(x_chunk)
-        x_chunk = deepmap(
-            partial(
-                reindex_intermediates,
-                agg=agg,
-                unique_groups=unique_groups,
-                array_type=reindex.array_type,
-            ),
-            x_chunk,
-        )
-    else:
-        unique_groups = deepfirst(x_chunk)["groups"]
-
-    results: IntermediateDict = {"groups": unique_groups}
-    results["intermediates"] = []
-    axis_ = (DUMMY_AXIS,) + tuple(a + 1 for a in axis[:-1])
-    for idx, combine in enumerate(agg.simple_combine):
-        array = _conc2(x_chunk, key1="intermediates", key2=idx, axis=axis_)
-        assert array.ndim >= 2
-        with warnings.catch_warnings():
-            warnings.filterwarnings("ignore", r"All-NaN (slice|axis) encountered")
-            assert callable(combine)
-            result = combine(array, axis=axis_, keepdims=True)
-        # FIXME: The `idx > 0` clause assumes that DUMMY_AXIS = 0
-        #        and is inserted by the first elem of simple_combine.
-        if is_aggregate and (agg.new_dims_func is None or idx > 0):
-            # squeeze out DUMMY_AXIS if this is the last step i.e. called from _aggregate
-            # can't just pass DUMMY_AXIS, because of sparse.COO
-            result = result.squeeze(range(result.ndim)[DUMMY_AXIS])
-        results["intermediates"].append(result)
-    return results
-
-
-def _conc2(x_chunk, key1, key2=slice(None), axis: T_Axes | None = None) -> np.ndarray:
-    """copied from dask.array.reductions.mean_combine"""
-    from dask.array.core import _concatenate2
-    from dask.utils import deepmap
-
-    mapped = deepmap(lambda x: x[key1][key2], x_chunk)
-    return _concatenate2(mapped, axes=axis)
-
-    # This doesn't seem to improve things at all; and some tests fail...
-    # from dask.array.core import concatenate3
-    # for _ in range(mapped[0].ndim-1):
-    #    mapped = [mapped]
-    # return concatenate3(mapped)
-
-
-def reindex_intermediates(
-    x: IntermediateDict, agg: Aggregation, unique_groups, array_type
-) -> IntermediateDict:
-    new_shape = x["groups"].shape[:-1] + (len(unique_groups),)
-    newx: IntermediateDict = {"groups": np.broadcast_to(unique_groups, new_shape)}
-    newx["intermediates"] = tuple(
-        reindex_(
-            v,
-            from_=np.atleast_1d(x["groups"].squeeze()),
-            to=pd.Index(unique_groups),
-            fill_value=f,
-            array_type=array_type,
-        )
-        for v, f in zip(x["intermediates"], agg.fill_value["intermediate"])
-    )
-    return newx
-
-
-def listify_groups(x: IntermediateDict):
-    return list(np.atleast_1d(x["groups"].squeeze()))
-
-
-def _grouped_combine(
-    x_chunk,
-    agg: Aggregation,
-    axis: T_Axes,
-    keepdims: bool,
-    engine: T_Engine,
-    is_aggregate: bool = False,
-    sort: bool = True,
-) -> IntermediateDict:
-    """Combine intermediates step of tree reduction."""
-    from dask.utils import deepmap
-
-    combine = agg.combine
-
-    if isinstance(x_chunk, dict):
-        # Only one block at final step; skip one extra groupby
-        return x_chunk
-
-    if len(axis) != 1:
-        # when there's only a single axis of reduction, we can just concatenate later,
-        # reindexing is unnecessary
-        # I bet we can minimize the amount of reindexing for mD reductions too, but it's complicated
-        unique_groups = _find_unique_groups(x_chunk)
-        x_chunk = deepmap(
-            partial(
-                reindex_intermediates, agg=agg, unique_groups=unique_groups, array_type=ReindexArrayType.AUTO
-            ),
-            x_chunk,
-        )
-
-    # these are negative axis indices useful for concatenating the intermediates
-    neg_axis = tuple(range(-len(axis), 0))
-
-    groups = _conc2(x_chunk, "groups", axis=neg_axis)
-
-    if agg.reduction_type == "argreduce":
-        # If "nanlen" was added for masking later, we need to account for that
-        if agg.chunk[-1] == "nanlen":
-            slicer = slice(None, -1)
-        else:
-            slicer = slice(None, None)
-
-        # We need to send the intermediate array values & indexes at the same time
-        # intermediates are (value e.g. max, index e.g. argmax, counts)
-        array_idx = tuple(_conc2(x_chunk, key1="intermediates", key2=idx, axis=axis) for idx in (0, 1))
-
-        # for a single element along axis, we don't want to run the argreduction twice
-        # This happens when we are reducing along an axis with a single chunk.
-        avoid_reduction = array_idx[0].shape[axis[0]] == 1
-        if avoid_reduction:
-            results: IntermediateDict = {
-                "groups": groups,
-                "intermediates": list(array_idx),
-            }
-        else:
-            results = chunk_argreduce(
-                array_idx,
-                groups,
-                # count gets treated specially next
-                func=combine[slicer],  # type: ignore[arg-type]
-                axis=axis,
-                expected_groups=None,
-                fill_value=agg.fill_value["intermediate"][slicer],
-                dtype=agg.dtype["intermediate"][slicer],
-                engine=engine,
-                sort=sort,
-            )
-
-        if agg.chunk[-1] == "nanlen":
-            counts = _conc2(x_chunk, key1="intermediates", key2=2, axis=axis)
-
-            if avoid_reduction:
-                results["intermediates"].append(counts)
-            else:
-                # sum the counts
-                results["intermediates"].append(
-                    chunk_reduce(
-                        counts,
-                        groups,
-                        func="sum",
-                        axis=axis,
-                        expected_groups=None,
-                        fill_value=(0,),
-                        dtype=(np.intp,),
-                        engine=engine,
-                        sort=sort,
-                        user_dtype=agg.dtype["user"],
-                    )["intermediates"][0]
-                )
-
-    elif agg.reduction_type == "reduce":
-        # Here we reduce the intermediates individually
-        results = {"groups": None, "intermediates": []}
-        for idx, (combine_, fv, dtype) in enumerate(
-            zip(combine, agg.fill_value["intermediate"], agg.dtype["intermediate"])
-        ):
-            assert combine_ is not None
-            array = _conc2(x_chunk, key1="intermediates", key2=idx, axis=axis)
-            if array.shape[-1] == 0:
-                # all empty when combined
-                results["intermediates"].append(np.empty(shape=(1,) * (len(axis) - 1) + (0,), dtype=dtype))
-                results["groups"] = np.empty(shape=(1,) * (len(neg_axis) - 1) + (0,), dtype=groups.dtype)
-            else:
-                _results = chunk_reduce(
-                    array,
-                    groups,
-                    func=combine_,
-                    axis=axis,
-                    expected_groups=None,
-                    fill_value=(fv,),
-                    dtype=(dtype,),
-                    engine=engine,
-                    sort=sort,
-                    user_dtype=agg.dtype["user"],
-                )
-                results["intermediates"].append(*_results["intermediates"])
-                results["groups"] = _results["groups"]
-    return results
-
-
-=======
->>>>>>> 1a7b4165
 def _reduce_blockwise(
     array,
     by,
@@ -809,559 +526,6 @@
     return result
 
 
-<<<<<<< HEAD
-def _normalize_indexes(ndim: int, flatblocks: Sequence[int], blkshape: tuple[int, ...]) -> tuple:
-    """
-    .blocks accessor can only accept one iterable at a time,
-    but can handle multiple slices.
-    To minimize tasks and layers, we normalize to produce slices
-    along as many axes as possible, and then repeatedly apply
-    any remaining iterables in a loop.
-
-    TODO: move this upstream
-    """
-    unraveled = np.unravel_index(flatblocks, blkshape)
-
-    normalized: list[int | slice | list[int]] = []
-    for ax, idx in enumerate(unraveled):
-        i = _unique(idx).squeeze()
-        if i.ndim == 0:
-            normalized.append(i.item())
-        else:
-            if len(i) == blkshape[ax] and np.array_equal(i, np.arange(blkshape[ax])):
-                normalized.append(slice(None))
-            elif _issorted(i) and np.array_equal(i, np.arange(i[0], i[-1] + 1)):
-                start = None if i[0] == 0 else i[0]
-                stop = i[-1] + 1
-                stop = None if stop == blkshape[ax] else stop
-                normalized.append(slice(start, stop))
-            else:
-                normalized.append(list(i))
-    full_normalized = (slice(None),) * (ndim - len(normalized)) + tuple(normalized)
-
-    # has no iterables
-    noiter = list(i if not hasattr(i, "__len__") else slice(None) for i in full_normalized)
-    # has all iterables
-    alliter = {ax: i for ax, i in enumerate(full_normalized) if hasattr(i, "__len__")}
-
-    mesh = dict(zip(alliter.keys(), np.ix_(*alliter.values())))  # type: ignore[arg-type, var-annotated]
-
-    full_tuple = tuple(i if ax not in mesh else mesh[ax] for ax, i in enumerate(noiter))
-
-    return full_tuple
-
-
-def subset_to_blocks(
-    array: DaskArray,
-    flatblocks: Sequence[int],
-    blkshape: tuple[int, ...] | None = None,
-    reindexer=identity,
-    chunks_as_array: tuple[np.ndarray, ...] | None = None,
-) -> ArrayLayer:
-    """
-    Advanced indexing of .blocks such that we always get a regular array back.
-
-    Parameters
-    ----------
-    array : dask.array
-    flatblocks : flat indices of blocks to extract
-    blkshape : shape of blocks with which to unravel flatblocks
-
-    Returns
-    -------
-    dask.array
-    """
-    from dask.base import tokenize
-
-    if blkshape is None:
-        blkshape = array.blocks.shape
-
-    if chunks_as_array is None:
-        chunks_as_array = tuple(np.array(c) for c in array.chunks)
-
-    index = _normalize_indexes(array.ndim, flatblocks, blkshape)
-
-    # These rest is copied from dask.array.core.py with slight modifications
-    index = tuple(slice(k, k + 1) if isinstance(k, Integral) else k for k in index)
-
-    name = "groupby-cohort-" + tokenize(array, index)
-    new_keys = array._key_array[index]
-
-    squeezed = tuple(np.squeeze(i) if isinstance(i, np.ndarray) else i for i in index)
-    chunks = tuple(tuple(c[i].tolist()) for c, i in zip(chunks_as_array, squeezed))
-
-    keys = itertools.product(*(range(len(c)) for c in chunks))
-    layer: Graph = {(name,) + key: (reindexer, tuple(new_keys[key].tolist())) for key in keys}
-    return ArrayLayer(layer=layer, chunks=chunks, name=name)
-
-
-def _extract_unknown_groups(reduced, dtype) -> tuple[DaskArray]:
-    import dask.array
-    from dask.highlevelgraph import HighLevelGraph
-
-    groups_token = f"group-{reduced.name}"
-    first_block = reduced.ndim * (0,)
-    layer: Graph = {(groups_token, 0): (operator.getitem, (reduced.name, *first_block), "groups")}
-    groups: tuple[DaskArray] = (
-        dask.array.Array(
-            HighLevelGraph.from_collections(groups_token, layer, dependencies=[reduced]),
-            groups_token,
-            chunks=((np.nan,),),
-            meta=np.array([], dtype=dtype),
-        ),
-    )
-
-    return groups
-
-
-def _unify_chunks(array, by):
-    from dask.array import from_array, unify_chunks
-
-    inds = tuple(range(array.ndim))
-
-    # Unifying chunks is necessary for argreductions.
-    # We need to rechunk before zipping up with the index
-    # let's always do it anyway
-    if not is_duck_dask_array(by):
-        # chunk numpy arrays like the input array
-        # This removes an extra rechunk-merge layer that would be
-        # added otherwise
-        chunks = tuple(array.chunks[ax] if by.shape[ax] != 1 else (1,) for ax in range(-by.ndim, 0))
-
-        by = from_array(by, chunks=chunks)
-    _, (array, by) = unify_chunks(array, inds, by, inds[-by.ndim :])
-
-    return array, by
-
-
-def dask_groupby_agg(
-    array: DaskArray,
-    by: T_By,
-    *,
-    agg: Aggregation,
-    expected_groups: pd.RangeIndex | None,
-    reindex: ReindexStrategy,
-    axis: T_Axes = (),
-    fill_value: Any = None,
-    method: T_Method = "map-reduce",
-    engine: T_Engine = "numpy",
-    sort: bool = True,
-    chunks_cohorts=None,
-) -> tuple[DaskArray, tuple[pd.Index | np.ndarray | DaskArray]]:
-    import dask.array
-    from dask.array.core import slices_from_chunks
-    from dask.highlevelgraph import HighLevelGraph
-
-    from .dask_array_ops import _tree_reduce
-
-    # I think _tree_reduce expects this
-    assert isinstance(axis, Sequence)
-    assert all(ax >= 0 for ax in axis)
-
-    inds = tuple(range(array.ndim))
-    name = f"groupby_{agg.name}"
-
-    if expected_groups is None and reindex.blockwise:
-        raise ValueError("reindex.blockwise must be False-y if expected_groups is not provided.")
-    if method == "cohorts" and reindex.blockwise:
-        raise ValueError("reindex.blockwise must be False-y if method is 'cohorts'.")
-
-    by_input = by
-
-    array, by = _unify_chunks(array, by)
-
-    # tokenize here since by has already been hashed if its numpy
-    token = dask.base.tokenize(array, by, agg, expected_groups, axis, method)
-
-    # preprocess the array:
-    #   - for argreductions, this zips the index together with the array block
-    #   - not necessary for blockwise with argreductions
-    #   - if this is needed later, we can fix this then
-    if agg.preprocess and method != "blockwise":
-        array = agg.preprocess(array, axis=axis)
-
-    # 1. We first apply the groupby-reduction blockwise to generate "intermediates"
-    # 2. These intermediate results are combined to generate the final result using a
-    #    "map-reduce" or "tree reduction" approach.
-    #    There are two ways:
-    #    a. "_simple_combine": Where it makes sense, we tree-reduce the reduction,
-    #        NOT the groupby-reduction for a speed boost. This is what xhistogram does (effectively),
-    #        It requires that all blocks contain all groups after the initial blockwise step (1) i.e.
-    #        reindex.blockwise=True, and we must know expected_groups
-    #    b. "_grouped_combine": A more general solution where we tree-reduce the groupby reduction.
-    #       This allows us to discover groups at compute time, support argreductions, lower intermediate
-    #       memory usage (but method="cohorts" would also work to reduce memory in some cases)
-    labels_are_unknown = is_duck_dask_array(by_input) and expected_groups is None
-    # For reductions with new_dims_func (quantile, topk), we must use _simple_combine
-    # because the intermediate results have an extra dimension that needs to be reduced
-    # along DUMMY_AXIS, not along the groups axis.
-    must_use_simple_combine = agg.new_dims_func is not None
-    do_grouped_combine = not must_use_simple_combine and (
-        _is_arg_reduction(agg)
-        or labels_are_unknown
-        or (_is_first_last_reduction(agg) and array.dtype.kind != "f")
-    )
-    do_simple_combine = not do_grouped_combine
-
-    if method == "blockwise":
-        #  use the "non dask" code path, but applied blockwise
-        blockwise_method = partial(_reduce_blockwise, agg=agg, fill_value=fill_value, reindex=reindex)
-    else:
-        extra = {}
-        if agg.name == "topk":
-            extra["kwargs"] = (agg.finalize_kwargs, *(({},) * (len(agg.chunk) - 1)))
-        # choose `chunk_reduce` or `chunk_argreduce`
-        blockwise_method = partial(
-            _get_chunk_reduction(agg.reduction_type),
-            func=agg.chunk,
-            reindex=reindex.blockwise,
-            fill_value=agg.fill_value["intermediate"],
-            dtype=agg.dtype["intermediate"],
-            user_dtype=agg.dtype["user"],
-            **extra,
-        )
-        if do_simple_combine:
-            # Add a dummy dimension that then gets reduced over
-            blockwise_method = tlz.compose(partial(_expand_dims, agg=agg), blockwise_method)
-
-    # apply reduction on chunk
-    intermediate = dask.array.blockwise(
-        partial(
-            blockwise_method,
-            axis=axis,
-            expected_groups=expected_groups if reindex.blockwise else None,
-            engine=engine,
-            sort=sort,
-        ),
-        # output indices are the same as input indices
-        # Unlike xhistogram, we don't always know what the size of the group
-        # dimension will be unless reindex=True
-        inds,
-        array,
-        inds,
-        by,
-        inds[-by.ndim :],
-        concatenate=False,
-        dtype=array.dtype,  # this is purely for show
-        meta=array._meta,
-        align_arrays=False,
-        name=f"{name}-chunk-{token}",
-    )
-
-    group_chunks: tuple[tuple[int | float, ...]]
-
-    if method in ["map-reduce", "cohorts"]:
-        combine: Callable[..., IntermediateDict] = (
-            partial(_simple_combine, reindex=reindex)
-            if do_simple_combine
-            else partial(_grouped_combine, engine=engine, sort=sort)
-        )
-
-        tree_reduce = partial(
-            dask.array.reductions._tree_reduce,
-            name=f"{name}-simple-reduce",
-            dtype=array.dtype,
-            axis=axis,
-            keepdims=True,
-            concatenate=False,
-        )
-        aggregate = partial(_aggregate, combine=combine, agg=agg, fill_value=fill_value, reindex=reindex)
-
-        # Each chunk of `reduced`` is really a dict mapping
-        # 1. reduction name to array
-        # 2. "groups" to an array of group labels
-        # Note: it does not make sense to interpret axis relative to
-        # shape of intermediate results after the blockwise call
-        if method == "map-reduce":
-            reduced = tree_reduce(
-                intermediate,
-                combine=partial(combine, agg=agg),
-                aggregate=partial(aggregate, expected_groups=expected_groups),
-            )
-            if labels_are_unknown:
-                groups = _extract_unknown_groups(reduced, dtype=by.dtype)
-                group_chunks = ((np.nan,),)
-            else:
-                assert expected_groups is not None
-                groups = (expected_groups,)
-                group_chunks = ((len(expected_groups),),)
-
-        elif method == "cohorts":
-            assert chunks_cohorts
-            block_shape = array.blocks.shape[-len(axis) :]
-
-            out_name = f"{name}-reduce-{method}-{token}"
-            groups_ = []
-            chunks_as_array = tuple(np.array(c) for c in array.chunks)
-            dsk: Graph = {}
-            for icohort, (blks, cohort) in enumerate(chunks_cohorts.items()):
-                cohort_index = pd.Index(cohort)
-                reindexer = (
-                    partial(
-                        reindex_intermediates,
-                        agg=agg,
-                        unique_groups=cohort_index,
-                        array_type=reindex.array_type,
-                    )
-                    if do_simple_combine
-                    else identity
-                )
-                subset = subset_to_blocks(intermediate, blks, block_shape, reindexer, chunks_as_array)
-                dsk |= subset.layer  # type: ignore[operator]
-                # now that we have reindexed, we can set reindex=True explicitlly
-                new_reindex = ReindexStrategy(blockwise=do_simple_combine, array_type=reindex.array_type)
-                _tree_reduce(
-                    subset,
-                    out_dsk=dsk,
-                    name=out_name,
-                    block_index=icohort,
-                    axis=axis,
-                    combine=partial(combine, agg=agg, reindex=new_reindex, keepdims=True),
-                    aggregate=partial(
-                        aggregate, expected_groups=cohort_index, reindex=new_reindex, keepdims=True
-                    ),
-                )
-                # This is done because pandas promotes to 64-bit types when an Index is created
-                # So we use the index to generate the return value for consistency with "map-reduce"
-                # This is important on windows
-                groups_.append(cohort_index.values)
-
-            graph = HighLevelGraph.from_collections(out_name, dsk, dependencies=[intermediate])
-
-            out_chunks = list(array.chunks)
-            out_chunks[axis[-1]] = tuple(len(c) for c in chunks_cohorts.values())
-            for ax in axis[:-1]:
-                out_chunks[ax] = (1,)
-            reduced = dask.array.Array(graph, out_name, out_chunks, meta=array._meta)
-
-            groups = (np.concatenate(groups_),)
-            group_chunks = (tuple(len(cohort) for cohort in groups_),)
-
-    elif method == "blockwise":
-        reduced = intermediate
-        if reindex.blockwise:
-            if TYPE_CHECKING:
-                assert expected_groups is not None
-            # TODO: we could have `expected_groups` be a dask array with appropriate chunks
-            # for now, we have a numpy array that is interpreted as listing all group labels
-            # that are present in every chunk
-            groups = (expected_groups,)
-            group_chunks = ((len(expected_groups),),)
-        else:
-            # TODO: use chunks_cohorts here; hard because chunks_cohorts does not include all-NaN blocks
-            #       but the array after applying the blockwise op; does. We'd have to insert a subsetting op.
-            # Here one input chunk → one output chunks
-            # find number of groups in each chunk, this is needed for output chunks
-            # along the reduced axis
-            # TODO: this logic is very specialized for the resampling case
-            slices = slices_from_chunks(tuple(array.chunks[ax] for ax in axis))
-            groups_in_block = tuple(_unique(by_input[slc]) for slc in slices)
-            groups = (np.concatenate(groups_in_block),)
-            ngroups_per_block = tuple(len(grp) for grp in groups_in_block)
-            group_chunks = (ngroups_per_block,)
-    else:
-        raise ValueError(f"Unknown method={method}.")
-
-    # Adjust output for any new dimensions added, example for multiple quantiles
-    new_dims_shape = tuple(dim.size for dim in agg.new_dims if not dim.is_scalar)
-    new_inds = tuple(range(-len(new_dims_shape), 0))
-    out_inds = new_inds + inds[: -len(axis)] + (inds[-1],)
-    output_chunks = new_dims_shape + reduced.chunks[: -len(axis)] + group_chunks
-    new_axes = dict(zip(new_inds, new_dims_shape))
-
-    if method == "blockwise" and len(axis) > 1:
-        # The final results are available but the blocks along axes
-        # need to be reshaped to axis=-1
-        # I don't know that this is possible with blockwise
-        # All other code paths benefit from an unmaterialized Blockwise layer
-        reduced = _collapse_blocks_along_axes(reduced, axis, group_chunks)
-
-    # Can't use map_blocks because it forces concatenate=True along drop_axes,
-    result = dask.array.blockwise(
-        _extract_result,
-        out_inds,
-        reduced,
-        inds,
-        adjust_chunks=dict(zip(out_inds, output_chunks)),
-        key=agg.name,
-        name=f"{name}-{token}",
-        concatenate=False,
-        new_axes=new_axes,
-        meta=reindex.get_dask_meta(array, dtype=agg.dtype["final"], fill_value=agg.fill_value[agg.name]),
-    )
-
-    return (result, groups)
-
-
-def cubed_groupby_agg(
-    array: CubedArray,
-    by: T_By,
-    agg: Aggregation,
-    expected_groups: pd.Index | None,
-    reindex: ReindexStrategy,
-    axis: T_Axes = (),
-    fill_value: Any = None,
-    method: T_Method = "map-reduce",
-    engine: T_Engine = "numpy",
-    sort: bool = True,
-    chunks_cohorts=None,
-) -> tuple[CubedArray, tuple[pd.Index | np.ndarray | CubedArray]]:
-    import cubed
-    import cubed.core.groupby
-
-    # I think _tree_reduce expects this
-    assert isinstance(axis, Sequence)
-    assert all(ax >= 0 for ax in axis)
-
-    if method == "blockwise":
-        assert by.ndim == 1
-        assert expected_groups is not None
-
-        def _reduction_func(a, by, axis, start_group, num_groups):
-            # adjust group labels to start from 0 for each chunk
-            by_for_chunk = by - start_group
-            expected_groups_for_chunk = pd.RangeIndex(num_groups)
-
-            axis = (axis,)  # convert integral axis to tuple
-
-            blockwise_method = partial(
-                _reduce_blockwise,
-                agg=agg,
-                axis=axis,
-                expected_groups=expected_groups_for_chunk,
-                fill_value=fill_value,
-                engine=engine,
-                sort=sort,
-                reindex=reindex,
-            )
-            out = blockwise_method(a, by_for_chunk)
-            return out[agg.name]
-
-        num_groups = len(expected_groups)
-        result = cubed.core.groupby.groupby_blockwise(
-            array, by, axis=axis, func=_reduction_func, num_groups=num_groups
-        )
-        groups = (expected_groups,)
-        return (result, groups)
-
-    else:
-        inds = tuple(range(array.ndim))
-
-        by_input = by
-
-        # Unifying chunks is necessary for argreductions.
-        # We need to rechunk before zipping up with the index
-        # let's always do it anyway
-        if not is_chunked_array(by):
-            # chunk numpy arrays like the input array
-            chunks = tuple(array.chunks[ax] if by.shape[ax] != 1 else (1,) for ax in range(-by.ndim, 0))
-
-            by = cubed.from_array(by, chunks=chunks, spec=array.spec)
-        _, (array, by) = cubed.core.unify_chunks(array, inds, by, inds[-by.ndim :])
-
-        # Cubed's groupby_reduction handles the generation of "intermediates", and the
-        # "map-reduce" combination step, so we don't have to do that here.
-        # Only the equivalent of "_simple_combine" is supported, there is no
-        # support for "_grouped_combine".
-        labels_are_unknown = is_chunked_array(by_input) and expected_groups is None
-        do_simple_combine = not _is_arg_reduction(agg) and not labels_are_unknown
-
-        assert do_simple_combine
-        assert method == "map-reduce"
-        assert expected_groups is not None
-        assert reindex.blockwise is True
-        assert len(axis) == 1  # one axis/grouping
-
-        def _groupby_func(a, by, axis, intermediate_dtype, num_groups):
-            blockwise_method = partial(
-                _get_chunk_reduction(agg.reduction_type),
-                func=agg.chunk,
-                fill_value=agg.fill_value["intermediate"],
-                dtype=agg.dtype["intermediate"],
-                reindex=reindex,
-                user_dtype=agg.dtype["user"],
-                axis=axis,
-                expected_groups=expected_groups,
-                engine=engine,
-                sort=sort,
-            )
-            out = blockwise_method(a, by)
-            # Convert dict to one that cubed understands, dropping groups since they are
-            # known, and the same for every block.
-            return {f"f{idx}": intermediate for idx, intermediate in enumerate(out["intermediates"])}
-
-        def _groupby_combine(a, axis, dummy_axis, dtype, keepdims):
-            # this is similar to _simple_combine, except the dummy axis and concatenation is handled by cubed
-            # only combine over the dummy axis, to preserve grouping along 'axis'
-            dtype = dict(dtype)
-            out = {}
-            for idx, combine in enumerate(agg.simple_combine):
-                field = f"f{idx}"
-                out[field] = combine(a[field], axis=dummy_axis, keepdims=keepdims)
-            return out
-
-        def _groupby_aggregate(a, **kwargs):
-            # Convert cubed dict to one that _finalize_results works with
-            results = {"groups": expected_groups, "intermediates": a.values()}
-            out = _finalize_results(results, agg, axis, expected_groups, reindex)
-            return out[agg.name]
-
-        # convert list of dtypes to a structured dtype for cubed
-        intermediate_dtype = [(f"f{i}", dtype) for i, dtype in enumerate(agg.dtype["intermediate"])]
-        dtype = agg.dtype["final"]
-        num_groups = len(expected_groups)
-
-        result = cubed.core.groupby.groupby_reduction(
-            array,
-            by,
-            func=_groupby_func,
-            combine_func=_groupby_combine,
-            aggregate_func=_groupby_aggregate,
-            axis=axis,
-            intermediate_dtype=intermediate_dtype,
-            dtype=dtype,
-            num_groups=num_groups,
-        )
-
-        groups = (expected_groups,)
-
-        return (result, groups)
-
-
-def _collapse_blocks_along_axes(reduced: DaskArray, axis: T_Axes, group_chunks) -> DaskArray:
-    import dask.array
-    from dask.highlevelgraph import HighLevelGraph
-
-    nblocks = tuple(reduced.numblocks[ax] for ax in axis)
-    output_chunks = reduced.chunks[: -len(axis)] + ((1,) * (len(axis) - 1),) + group_chunks
-
-    # extract results from the dict
-    ochunks = tuple(range(len(chunks_v)) for chunks_v in output_chunks)
-    layer2: dict[tuple, tuple] = {}
-    name = f"reshape-{reduced.name}"
-
-    for ochunk in itertools.product(*ochunks):
-        inchunk = ochunk[: -len(axis)] + np.unravel_index(ochunk[-1], nblocks)
-        layer2[(name, *ochunk)] = (reduced.name, *inchunk)
-
-    layer2: Graph
-    return dask.array.Array(
-        HighLevelGraph.from_collections(name, layer2, dependencies=[reduced]),
-        name,
-        chunks=output_chunks,
-        dtype=reduced.dtype,
-    )
-
-
-def _extract_result(result_dict: FinalResultsDict, key) -> np.ndarray:
-    from dask.array.core import deepfirst
-
-    # deepfirst should be not be needed here but sometimes we receive a list of dict?
-    return deepfirst(result_dict)[key]
-
-
-=======
->>>>>>> 1a7b4165
 def _validate_reindex(
     reindex: ReindexStrategy | bool | None,
     func,
@@ -1547,7 +711,7 @@
         return method
 
 
-def _choose_engine(by, agg: Aggregation) -> T_Engine:
+def _choose_engine(by, agg: Aggregation):
     dtype = agg.dtype["user"]
 
     not_arg_reduce = not _is_arg_reduction(agg)
