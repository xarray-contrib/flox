--- conflicted
+++ resolved
@@ -819,21 +819,12 @@
             # Of course we are slower to ravel `array` but we avoid argsorting
             # both `array` *and* `group_idx` in _prepare_for_flox
             group_idx = np.broadcast_to(group_idx, array.shape[-by.ndim :])
-<<<<<<< HEAD
-            # if engine == "flox":
-            group_idx = group_idx.reshape(-1, order="F")
-            order = "F"
-    # always reshape to 1D along group dimensions
-    newshape = array.shape[: array.ndim - by.ndim] + (math.prod(array.shape[-by.ndim :]),)
-    array = array.reshape(newshape, order=order)
-=======
             if engine == "flox":
                 group_idx = group_idx.reshape(-1, order="F")
                 order = "F"
     # always reshape to 1D along group dimensions
     newshape = array.shape[: array.ndim - by.ndim] + (math.prod(array.shape[-by.ndim :]),)
     array = array.reshape(newshape, order=order)  # type: ignore[call-overload]
->>>>>>> 273d319e
     group_idx = group_idx.reshape(-1)
 
     assert group_idx.ndim == 1
