from __future__ import annotations

import copy
import logging
import warnings
from collections.abc import Callable, Sequence
from dataclasses import dataclass
from functools import cached_property, partial
from typing import TYPE_CHECKING, Any, Literal, TypedDict

import numpy as np
import pandas as pd
from numpy.typing import ArrayLike, DTypeLike

from . import aggregate_flox, aggregate_npg, xrutils
from . import xrdtypes as dtypes
from .lib import sparse_array_type

if TYPE_CHECKING:
    FuncTuple = tuple[Callable | str, ...]
    OptionalFuncTuple = tuple[Callable | str | None, ...]


logger = logging.getLogger("flox")
T_ScanBinaryOpMode = Literal["apply_binary_op", "concat_then_scan"]


def _is_arg_reduction(func: str | Aggregation) -> bool:
    if isinstance(func, str) and func in ["argmin", "argmax", "nanargmax", "nanargmin"]:
        return True
    if isinstance(func, Aggregation) and func.reduction_type == "argreduce":
        return True
    return False


class AggDtypeInit(TypedDict):
    final: DTypeLike | None
    intermediate: tuple[DTypeLike, ...]


class AggDtype(TypedDict):
    user: DTypeLike | None
    final: np.dtype
    numpy: tuple[np.dtype | type[np.intp], ...]
    intermediate: tuple[np.dtype | type[np.intp], ...]


def get_npg_aggregation(func, *, engine):
    try:
        method_ = getattr(aggregate_npg, func)
        method = partial(method_, engine=engine)
    except AttributeError:
        aggregate = aggregate_npg._get_aggregate(engine).aggregate
        method = partial(aggregate, func=func)
    return method


def generic_aggregate(
    group_idx,
    array,
    *,
    engine: str,
    func: str,
    axis=-1,
    size=None,
    fill_value=None,
    dtype=None,
    **kwargs,
):
    if func == "identity":
        return array

    if func in ["nanfirst", "nanlast"] and array.dtype.kind in "US":
        func = func[3:]

    if is_sparse := isinstance(array, sparse_array_type):
        # this is not an infinite loop because aggregate_sparse will call
        # generic_aggregate with dense data
        from flox import aggregate_sparse

        method = partial(getattr(aggregate_sparse, func), engine=engine)

    elif engine == "flox":
        try:
            method = getattr(aggregate_flox, func)
        except AttributeError:
            # logger.debug(f"Couldn't find {func} for engine='flox'. Falling back to numpy")
            method = get_npg_aggregation(func, engine="numpy")

    elif engine == "numbagg":
        from . import aggregate_numbagg

        try:
            if "var" in func or "std" in func:
                ddof = kwargs.get("ddof", 0)
                if aggregate_numbagg.NUMBAGG_SUPPORTS_DDOF or (ddof != 0):
                    method = getattr(aggregate_numbagg, func)
                else:
                    logger.debug(f"numbagg too old for ddof={ddof}. Falling back to numpy")
                    method = get_npg_aggregation(func, engine="numpy")
            else:
                method = getattr(aggregate_numbagg, func)

        except AttributeError:
            # logger.debug(f"Couldn't find {func} for engine='numbagg'. Falling back to numpy")
            method = get_npg_aggregation(func, engine="numpy")

    elif engine in ["numpy", "numba"]:
        method = get_npg_aggregation(func, engine=engine)

    else:
        raise ValueError(
            f"Expected engine to be one of ['flox', 'numpy', 'numba', 'numbagg']. Received {engine} instead."
        )

    # UGLY! but this avoids auto-densification errors
    if not is_sparse:
        group_idx = np.asarray(group_idx, like=array)

    with warnings.catch_warnings():
        warnings.filterwarnings("ignore", r"All-NaN (slice|axis) encountered")
        result = method(
            group_idx,
            array,
            axis=axis,
            size=size,
            fill_value=fill_value,
            dtype=dtype,
            **kwargs,
        )
    return result


def _atleast_1d(inp, min_length: int = 1):
    if xrutils.is_scalar(inp):
        inp = (inp,) * min_length
    assert len(inp) >= min_length
    return inp


def returns_empty_tuple(*args, **kwargs):
    return ()


@dataclass
class Dim:
    values: ArrayLike
    name: str | None

    @cached_property
    def is_scalar(self) -> bool:
        return xrutils.is_scalar(self.values)

    @cached_property
    def size(self) -> int:
        return 0 if self.is_scalar else len(self.values)  # type: ignore[arg-type]


class Aggregation:
    def __init__(
        self,
        name: str,
        *,
        numpy: str | None = None,
        chunk: str | FuncTuple | None,
        combine: str | FuncTuple | None,
        preprocess: Callable | None = None,
        finalize: Callable | None = None,
        fill_value=None,
        final_fill_value=dtypes.NA,
        dtypes=None,
        final_dtype: DTypeLike | None = None,
        reduction_type: Literal["reduce", "argreduce"] = "reduce",
        new_dims_func: Callable | None = None,
        preserves_dtype: bool = False,
    ):
        """
        Blueprint for computing grouped aggregations.

        See aggregations.py for examples on how to specify reductions.

        Attributes
        ----------
        name : str
            Name of reduction.
        numpy : str or callable, optional
            Reduction function applied to numpy inputs. This function should
            compute the grouped reduction and must have a specific signature.
            If string, these must be "native" reductions implemented by the backend
            engines (numpy_groupies, flox, numbagg). If None, will be set to ``name``.
        chunk : None or str or tuple of str or callable or tuple of callable
            For dask inputs only. Either a single function or a list of
            functions to be applied blockwise on the input dask array. If None, will raise
            an error for dask inputs.
        combine : None or str or tuple of str or callbe or tuple of callable
            For dask inputs only. Functions applied when combining intermediate
            results from the blockwise stage (see ``chunk``). If None, will raise an error
            for dask inputs.
        finalize : callable
            For dask inputs only. Function that combines intermediate results to compute
            final result.
        preprocess : callable
            For dask inputs only. Preprocess inputs before ``chunk`` stage.
        reduction_type : {"reduce", "argreduce"}
            Type of reduction.
        fill_value : number or tuple(number), optional
            Value to use when a group has no members. If single value will be converted
            to tuple of same length as chunk. If appropriate, provide a different fill_value
            per reduction in ``chunk`` as a tuple.
        final_fill_value : optional
            fill_value for final result.
        dtypes : DType or tuple(DType), optional
            dtypes for intermediate results. If single value, will be converted to a tuple
            of same length as chunk. If appropriate, provide a different fill_value
            per reduction in ``chunk`` as a tuple.
        final_dtype : DType, optional
            DType for output. By default, uses dtype of array being reduced.
        new_dims_func: Callable
            Function that receives finalize_kwargs and returns a tupleof sizes of any new dimensions
            added by the reduction. For e.g. quantile for q=(0.5, 0.85) adds a new dimension of size 2,
            so returns (2,)
        preserves_dtype: bool,
           Whether a function preserves the dtype on return E.g. min, max, first, last, mode
        """
        self.name = name
        # preprocess before blockwise
        self.preprocess = preprocess
        # Use "chunk_reduce" or "chunk_argreduce"
        self.reduction_type = reduction_type
        self.numpy: FuncTuple = (numpy,) if numpy is not None else (self.name,)
        # initialize blockwise reduction
        self.chunk: OptionalFuncTuple = _atleast_1d(chunk)
        # how to aggregate results after first round of reduction
        self.combine: OptionalFuncTuple = _atleast_1d(combine)
        # simpler reductions used with the "simple combine" algorithm
        self.simple_combine: OptionalFuncTuple = ()
        # finalize results (see mean)
        self.finalize: Callable | None = finalize

        self.fill_value = {}
        # This is used for the final reindexing
        self.fill_value[name] = final_fill_value
        # Aggregation.fill_value is used to reindex to group labels
        # at the *intermediate* step.
        # They should make sense when aggregated together with results from other blocks
        self.fill_value["intermediate"] = self._normalize_dtype_fill_value(fill_value, "fill_value")

        self.dtype_init: AggDtypeInit = {
            "final": final_dtype,
            "intermediate": self._normalize_dtype_fill_value(dtypes, "dtype"),
        }
        self.dtype: AggDtype = None  # type: ignore[assignment]

        # The following are set by _initialize_aggregation
        self.finalize_kwargs: dict[Any, Any] = {}
        self.min_count: int = 0
        self.new_dims_func: Callable = returns_empty_tuple if new_dims_func is None else new_dims_func
        self.preserves_dtype = preserves_dtype

    @cached_property
    def new_dims(self) -> tuple[Dim]:
        return self.new_dims_func(**self.finalize_kwargs)

    @cached_property
    def num_new_vector_dims(self) -> int:
        return len(tuple(dim for dim in self.new_dims if not dim.is_scalar))

    def _normalize_dtype_fill_value(self, value, name):
        value = _atleast_1d(value)
        if len(value) == 1 and len(value) < len(self.chunk):
            value = value * len(self.chunk)
        if len(value) != len(self.chunk):
            raise ValueError(f"Bad {name} specified for Aggregation {name}.")
        return value

    def __dask_tokenize__(self):
        return (
            Aggregation,
            self.name,
            self.preprocess,
            self.reduction_type,
            self.numpy,
            self.chunk,
            self.combine,
            self.finalize,
            self.fill_value,
            self.dtype,
        )

    def __repr__(self) -> str:
        return "\n".join(
            (
                f"{self.name!r}, fill: {self.fill_value.values()!r}, dtype: {self.dtype}",
                f"chunk: {self.chunk!r}",
                f"combine: {self.combine!r}",
                f"finalize: {self.finalize!r}",
                f"min_count: {self.min_count!r}",
            )
        )


count = Aggregation(
    "count",
    numpy="nanlen",
    chunk="nanlen",
    combine="sum",
    fill_value=0,
    final_fill_value=0,
    dtypes=np.intp,
    final_dtype=np.intp,
)

# note that the fill values are the result of np.func([np.nan, np.nan])
# final_fill_value is used for groups that don't exist. This is usually np.nan
sum_ = Aggregation("sum", chunk="sum", combine="sum", fill_value=0)
nansum = Aggregation("nansum", chunk="nansum", combine="sum", fill_value=0)
prod = Aggregation("prod", chunk="prod", combine="prod", fill_value=1, final_fill_value=1)
nanprod = Aggregation("nanprod", chunk="nanprod", combine="prod", fill_value=1)


def _mean_finalize(sum_, count):
    with np.errstate(invalid="ignore", divide="ignore"):
        return sum_ / count


mean = Aggregation(
    "mean",
    chunk=("sum", "nanlen"),
    combine=("sum", "sum"),
    finalize=_mean_finalize,
    fill_value=(0, 0),
    dtypes=(None, np.intp),
    final_dtype=np.floating,
)
nanmean = Aggregation(
    "nanmean",
    chunk=("nansum", "nanlen"),
    combine=("sum", "sum"),
    finalize=_mean_finalize,
    fill_value=(0, 0),
    dtypes=(None, np.intp),
    final_dtype=np.floating,
)


def var_chunk(group_idx, array, *, engine: str, axis=-1, size=None, fill_value=None, dtype=None):
    from .aggregate_flox import MultiArray

    # Calculate length and sum - important for the adjustment terms to sum squared deviations
    array_lens = generic_aggregate(
        group_idx,
        array,
        func="nanlen",
        engine=engine,
        axis=axis,
        size=size,
        fill_value=fill_value,
        dtype=dtype,
    )

    array_sums = generic_aggregate(
        group_idx,
        array,
        func="nansum",
        engine=engine,
        axis=axis,
        size=size,
        fill_value=fill_value,
        dtype=dtype,
    )

    # Calculate sum squared deviations - the main part of variance sum
    array_means = (
        array_sums / array_lens
    )  # Does this risk being run eagerly because it's not wrapped in anything?

    sum_squared_deviations = generic_aggregate(
        group_idx,
        (array - array_means[..., group_idx]) ** 2,
        func="nansum",
        engine=engine,
        axis=axis,
        size=size,
        fill_value=fill_value,
        dtype=dtype,
    )

    return MultiArray((sum_squared_deviations, array_sums, array_lens))


def _var_combine(array, axis, keepdims=True):
    def clip_last(array):
        """Return array except the last element along axis
        Purely included to tidy up the adj_terms line
        """
        not_last = [slice(None, None) for i in range(array.ndim)]
        not_last[axis[0]] = slice(None, -1)
        return array[*not_last]

    def clip_first(array):
        """Return array except the first element along axis
        Purely included to tidy up the adj_terms line
<<<<<<< HEAD
        '''        
        not_first = [slice(None,None) for i in range(array.ndim)]
        not_first[axis[0]] = slice(1,None)        
        return array[*not_first]    
    
    assert len(axis)==1, "Assuming that the combine function is only in one direction at once"
    
    sum_deviations = array.arrays[0]
    sum_X = array.arrays[1]
    sum_len = array.arrays[2]    
    
    # Calculate parts needed for cascading combination
    cumsum_X = np.cumsum(sum_X,axis=axis[0]) #Don't need to be able to merge the last element
    cumsum_len = np.cumsum(sum_len,axis=axis[0])
=======
        """
        not_first = [slice(None, None) for i in range(array.ndim)]
        not_first[axis[0]] = slice(1, None)
        return array[*not_first]

    assert len(axis) == 1, "Assuming that the combine function is only in one direction at once"

    # Does this double our memory footprint or are they just views?
    # If there's a huge memory impact, probably better to copy paste array.arrays[1]
    # in and accept the hit to readability
   sum_deviations, sum_X, sum_len = array.arrays
>>>>>>> edb655dd

    # Calculate parts needed for cascading combination
    cumsum_X = np.cumsum(sum_X, axis=axis[0])  # Don't need to be able to merge the last element
    cumsum_len = np.cumsum(sum_len, axis=axis[0])

    # Adjustment terms to tweak the sum of squared deviations because not every chunk has the same mean
    adj_terms = (
        clip_last(cumsum_len) * clip_first(sum_X) - clip_first(sum_len) * clip_last(cumsum_X)
    ) ** 2 / (clip_last(cumsum_len) * clip_first(sum_len) * (clip_last(cumsum_len) + clip_first(sum_len)))

    return aggregate_flox.MultiArray(
        (
            np.sum(sum_deviations, axis=axis, keepdims=keepdims)
            + np.sum(adj_terms, axis=axis, keepdims=keepdims),  # sum of squared deviations
            np.sum(sum_X, axis=axis, keepdims=keepdims),  # sum of array items
            np.sum(sum_len, axis=axis, keepdims=keepdims),  # sum of array lengths
        )
    )  # I'm not even pretending calling this class from there is a good idea, I think it wants to be somewhere else though


# TODO: fix this for complex numbers
# def _var_finalize(sumsq, sum_, count, ddof=0):
# with np.errstate(invalid="ignore", divide="ignore"):
# result = (sumsq - (sum_**2 / count)) / (count - ddof)
# result[count <= ddof] = np.nan
# return result


def _var_finalize(multiarray, ddof=0):
    return multiarray.arrays[0] / (multiarray.arrays[2] - ddof)  # Is this how ddof works again???


def _std_finalize(sumsq, sum_, count, ddof=0):
    return np.sqrt(_var_finalize(sumsq, sum_, count, ddof))


# var, std always promote to float, so we set nan
var = Aggregation(
    "var",
    chunk=("sum_of_squares", "sum", "nanlen"),
    combine=("sum", "sum", "sum"),
    finalize=_var_finalize,
    fill_value=0,
    final_fill_value=np.nan,
    dtypes=(None, None, np.intp),
    final_dtype=np.floating,
)
# nanvar = Aggregation(
# "nanvar",
# chunk=("nansum_of_squares", "nansum", "nanlen"),
# combine=("sum", "sum", "sum"),
# finalize=_var_finalize,
# fill_value=0,
# final_fill_value=np.nan,
# dtypes=(None, None, np.intp),
# final_dtype=np.floating,
# )
nanvar = Aggregation(
    "nanvar",
    chunk=var_chunk,
    numpy="nanvar",
    combine=(_var_combine,),
    finalize=_var_finalize,
    fill_value=0,
    final_fill_value=np.nan,
    dtypes=(None,),
    final_dtype=np.floating,
)
std = Aggregation(
    "std",
    chunk=("sum_of_squares", "sum", "nanlen"),
    combine=("sum", "sum", "sum"),
    finalize=_std_finalize,
    fill_value=0,
    final_fill_value=np.nan,
    dtypes=(None, None, np.intp),
    final_dtype=np.floating,
)
nanstd = Aggregation(
    "nanstd",
    chunk=("nansum_of_squares", "nansum", "nanlen"),
    combine=("sum", "sum", "sum"),
    finalize=_std_finalize,
    fill_value=0,
    final_fill_value=np.nan,
    dtypes=(None, None, np.intp),
    final_dtype=np.floating,
)


min_ = Aggregation("min", chunk="min", combine="min", fill_value=dtypes.INF, preserves_dtype=True)
nanmin = Aggregation(
    "nanmin",
    chunk="nanmin",
    combine="nanmin",
    fill_value=dtypes.INF,
    final_fill_value=dtypes.NA,
    preserves_dtype=True,
)
max_ = Aggregation("max", chunk="max", combine="max", fill_value=dtypes.NINF, preserves_dtype=True)
nanmax = Aggregation(
    "nanmax",
    chunk="nanmax",
    combine="nanmax",
    fill_value=dtypes.NINF,
    final_fill_value=dtypes.NA,
    preserves_dtype=True,
)


def argreduce_preprocess(array, axis):
    """Returns a tuple of array, index along axis.

    Copied from dask.array.chunk.argtopk_preprocess
    """
    import dask.array
    import numpy as np

    # TODO: arg reductions along multiple axes seems weird.
    assert len(axis) == 1
    axis = axis[0]

    idx = dask.array.arange(array.shape[axis], chunks=array.chunks[axis], dtype=np.intp)
    # broadcast (TODO: is this needed?)
    idx = idx[tuple(slice(None) if i == axis else np.newaxis for i in range(array.ndim))]

    def _zip_index(array_, idx_):
        return (array_, idx_)

    return dask.array.map_blocks(
        _zip_index,
        array,
        idx,
        dtype=array.dtype,
        meta=array._meta,
        name="groupby-argreduce-preprocess",
    )


def _pick_second(*x):
    return x[1]


argmax = Aggregation(
    "argmax",
    preprocess=argreduce_preprocess,
    chunk=("max", "argmax"),  # order is important
    combine=("max", "argmax"),
    reduction_type="argreduce",
    fill_value=(dtypes.NINF, 0),
    final_fill_value=-1,
    finalize=_pick_second,
    dtypes=(None, np.intp),
    final_dtype=np.intp,
)

argmin = Aggregation(
    "argmin",
    preprocess=argreduce_preprocess,
    chunk=("min", "argmin"),  # order is important
    combine=("min", "argmin"),
    reduction_type="argreduce",
    fill_value=(dtypes.INF, 0),
    final_fill_value=-1,
    finalize=_pick_second,
    dtypes=(None, np.intp),
    final_dtype=np.intp,
)

nanargmax = Aggregation(
    "nanargmax",
    preprocess=argreduce_preprocess,
    chunk=("nanmax", "nanargmax"),  # order is important
    combine=("max", "argmax"),
    reduction_type="argreduce",
    fill_value=(dtypes.NINF, 0),
    final_fill_value=-1,
    finalize=_pick_second,
    dtypes=(None, np.intp),
    final_dtype=np.intp,
)

nanargmin = Aggregation(
    "nanargmin",
    preprocess=argreduce_preprocess,
    chunk=("nanmin", "nanargmin"),  # order is important
    combine=("min", "argmin"),
    reduction_type="argreduce",
    fill_value=(dtypes.INF, 0),
    final_fill_value=-1,
    finalize=_pick_second,
    dtypes=(None, np.intp),
    final_dtype=np.intp,
)

first = Aggregation("first", chunk=None, combine=None, fill_value=None, preserves_dtype=True)
last = Aggregation("last", chunk=None, combine=None, fill_value=None, preserves_dtype=True)
nanfirst = Aggregation(
    "nanfirst",
    chunk="nanfirst",
    combine="nanfirst",
    fill_value=dtypes.NA,
    preserves_dtype=True,
)
nanlast = Aggregation(
    "nanlast",
    chunk="nanlast",
    combine="nanlast",
    fill_value=dtypes.NA,
    preserves_dtype=True,
)

all_ = Aggregation(
    "all",
    chunk="all",
    combine="all",
    fill_value=True,
    final_fill_value=False,
    dtypes=bool,
    final_dtype=bool,
)
any_ = Aggregation(
    "any",
    chunk="any",
    combine="any",
    fill_value=False,
    final_fill_value=False,
    dtypes=bool,
    final_dtype=bool,
)

# Support statistical quantities only blockwise
# The parallel versions will be approximate and are hard to implement!
median = Aggregation(
    name="median",
    fill_value=dtypes.NA,
    chunk=None,
    combine=None,
    final_dtype=np.floating,
)
nanmedian = Aggregation(
    name="nanmedian",
    fill_value=dtypes.NA,
    chunk=None,
    combine=None,
    final_dtype=np.floating,
)


def quantile_new_dims_func(q) -> tuple[Dim]:
    return (Dim(name="quantile", values=q),)


# if the input contains integers or floats smaller than float64,
# the output data-type is float64. Otherwise, the output data-type is the same as that
# of the input.
quantile = Aggregation(
    name="quantile",
    fill_value=dtypes.NA,
    chunk=None,
    combine=None,
    final_dtype=np.float64,
    new_dims_func=quantile_new_dims_func,
)
nanquantile = Aggregation(
    name="nanquantile",
    fill_value=dtypes.NA,
    chunk=None,
    combine=None,
    final_dtype=np.float64,
    new_dims_func=quantile_new_dims_func,
)
mode = Aggregation(name="mode", fill_value=dtypes.NA, chunk=None, combine=None, preserves_dtype=True)
nanmode = Aggregation(name="nanmode", fill_value=dtypes.NA, chunk=None, combine=None, preserves_dtype=True)


@dataclass
class Scan:
    # This dataclass is separate from Aggregations since there's not much in common
    # between reductions and scans
    name: str
    # binary operation (e.g. np.add)
    # Must be None for mode="concat_then_scan"
    binary_op: Callable | None
    # in-memory grouped scan function (e.g. cumsum)
    scan: str
    # Grouped reduction that yields the last result of the scan (e.g. sum)
    reduction: str
    # Identity element
    identity: Any
    # dtype of result
    dtype: Any = None
    preserves_dtype: bool = False
    # "Mode" of applying binary op.
    # for np.add we apply the op directly to the `state` array and the `current` array.
    # for ffill, bfill we concat `state` to `current` and then run the scan again.
    mode: T_ScanBinaryOpMode = "apply_binary_op"
    preprocess: Callable | None = None
    finalize: Callable | None = None


def concatenate(arrays: Sequence[AlignedArrays], axis=-1, out=None) -> AlignedArrays:
    group_idx = np.concatenate([a.group_idx for a in arrays], axis=axis)
    array = np.concatenate([a.array for a in arrays], axis=axis)
    return AlignedArrays(array=array, group_idx=group_idx)


@dataclass
class AlignedArrays:
    """Simple Xarray DataArray type data class with two aligned arrays."""

    array: np.ndarray
    group_idx: np.ndarray

    def __post_init__(self):
        assert self.array.shape[-1] == self.group_idx.size

    def last(self) -> AlignedArrays:
        from flox.core import chunk_reduce

        reduced = chunk_reduce(
            self.array,
            self.group_idx,
            func=("nanlast",),
            axis=-1,
            # TODO: automate?
            engine="flox",
            dtype=self.array.dtype,
            fill_value=dtypes._get_fill_value(self.array.dtype, dtypes.NA),
            expected_groups=None,
        )
        return AlignedArrays(array=reduced["intermediates"][0], group_idx=reduced["groups"])


@dataclass
class ScanState:
    """Dataclass representing intermediates for scan."""

    # last value of each group seen so far
    state: AlignedArrays | None
    # intermediate result
    result: AlignedArrays | None

    def __post_init__(self):
        assert (self.state is not None) or (self.result is not None)


def reverse(a: AlignedArrays) -> AlignedArrays:
    a.group_idx = a.group_idx[..., ::-1]
    a.array = a.array[..., ::-1]
    return a


def scan_binary_op(left_state: ScanState, right_state: ScanState, *, agg: Scan) -> ScanState:
    from .core import reindex_

    assert left_state.state is not None
    left = left_state.state
    right = right_state.result if right_state.result is not None else right_state.state
    assert right is not None

    if agg.mode == "apply_binary_op":
        assert agg.binary_op is not None
        # Implements groupby binary operation.
        reindexed = reindex_(
            left.array,
            from_=pd.Index(left.group_idx),
            # can't use right.group_idx since we need to do the indexing later
            to=pd.RangeIndex(right.group_idx.max() + 1),
            fill_value=agg.identity,
            axis=-1,
        )
        result = AlignedArrays(
            array=agg.binary_op(reindexed[..., right.group_idx], right.array),
            group_idx=right.group_idx,
        )

    elif agg.mode == "concat_then_scan":
        # Implements the binary op portion of the scan as a concatenate-then-scan.
        # This is useful for `ffill`, and presumably more generalized scans.
        assert agg.binary_op is None
        concat = concatenate([left, right], axis=-1)
        final_value = generic_aggregate(
            concat.group_idx,
            concat.array,
            func=agg.scan,
            axis=concat.array.ndim - 1,
            engine="flox",
            fill_value=agg.identity,
        )
        result = AlignedArrays(array=final_value[..., left.group_idx.size :], group_idx=right.group_idx)
    else:
        raise ValueError(f"Unknown binary op application mode: {agg.mode!r}")

    # This is quite important. We need to update the state seen so far and propagate that.
    # So we must account for what we know when entering this function: i.e. `left`
    # TODO: this is a bit wasteful since it will sort again, but for now let's focus on
    # correctness and DRY
    lasts = concatenate([left, result]).last()

    return ScanState(
        state=lasts,
        # The binary op is called on the results of the reduction too when building up the tree.
        # We need to be careful and assign those results only to `state` and not the final result.
        # Up above, `result` is privileged when it exists.
        result=None if right_state.result is None else result,
    )


# TODO: numpy_groupies cumsum is a broken when NaNs are present.
# cumsum = Scan("cumsum", binary_op=np.add, reduction="sum", scan="cumsum", identity=0)
nancumsum = Scan("nancumsum", binary_op=np.add, reduction="nansum", scan="nancumsum", identity=0)
# ffill uses the identity for scan, and then at the binary-op state,
# we concatenate the blockwise-reduced values with the original block,
# and then execute the scan
# TODO: consider adding chunk="identity" here, like with reductions as an optimization
ffill = Scan(
    "ffill",
    binary_op=None,
    reduction="nanlast",
    scan="ffill",
    # Important: this must be NaN otherwise, ffill does not work.
    identity=dtypes.NA,
    mode="concat_then_scan",
    preserves_dtype=True,
)
bfill = Scan(
    "bfill",
    binary_op=None,
    reduction="nanlast",
    scan="ffill",
    # Important: this must be NaN otherwise, bfill does not work.
    identity=dtypes.NA,
    preserves_dtype=True,
    mode="concat_then_scan",
    preprocess=reverse,
    finalize=reverse,
)
# TODO: not implemented in numpy_groupies
# cumprod = Scan("cumprod", binary_op=np.multiply, preop="prod", scan="cumprod")


AGGREGATIONS: dict[str, Aggregation | Scan] = {
    "any": any_,
    "all": all_,
    "count": count,
    "sum": sum_,
    "nansum": nansum,
    "prod": prod,
    "nanprod": nanprod,
    "mean": mean,
    "nanmean": nanmean,
    "var": var,
    "nanvar": nanvar,
    "std": std,
    "nanstd": nanstd,
    "max": max_,
    "nanmax": nanmax,
    "min": min_,
    "nanmin": nanmin,
    "argmax": argmax,
    "nanargmax": nanargmax,
    "argmin": argmin,
    "nanargmin": nanargmin,
    "first": first,
    "nanfirst": nanfirst,
    "last": last,
    "nanlast": nanlast,
    "median": median,
    "nanmedian": nanmedian,
    "quantile": quantile,
    "nanquantile": nanquantile,
    "mode": mode,
    "nanmode": nanmode,
    # "cumsum": cumsum,
    "nancumsum": nancumsum,
    "ffill": ffill,
    "bfill": bfill,
}


def _initialize_aggregation(
    func: str | Aggregation,
    dtype,
    array_dtype,
    fill_value,
    min_count: int,
    finalize_kwargs: dict[Any, Any] | None,
) -> Aggregation:
    agg: Aggregation
    if not isinstance(func, Aggregation):
        try:
            # TODO: need better interface
            # we set dtype, fillvalue on reduction later. so deepcopy now
            agg_ = copy.deepcopy(AGGREGATIONS[func])
            assert isinstance(agg_, Aggregation)
            agg = agg_
        except KeyError:
            raise NotImplementedError(f"Reduction {func!r} not implemented yet")
    elif isinstance(func, Aggregation):
        # TODO: test that func is a valid Aggregation
        agg = copy.deepcopy(func)
        func = agg.name
    else:
        raise ValueError("Bad type for func. Expected str or Aggregation")

    # np.dtype(None) == np.dtype("float64")!!!
    # so check for not None
    dtype_: np.dtype | None = (
        np.dtype(dtype) if dtype is not None and not isinstance(dtype, np.dtype) else dtype
    )
    final_dtype = dtypes._normalize_dtype(
        dtype_ or agg.dtype_init["final"], array_dtype, agg.preserves_dtype, fill_value
    )
    agg.dtype = {
        "user": dtype,  # Save to automatically choose an engine
        "final": final_dtype,
        "numpy": (final_dtype,),
        "intermediate": tuple(
            (
                dtypes._normalize_dtype(int_dtype, np.result_type(array_dtype, final_dtype), int_fv)
                if int_dtype is None
                else np.dtype(int_dtype)
            )
            for int_dtype, int_fv in zip(agg.dtype_init["intermediate"], agg.fill_value["intermediate"])
        ),
    }

    # Replace sentinel fill values according to dtype
    agg.fill_value["user"] = fill_value
    agg.fill_value["intermediate"] = tuple(
        dtypes._get_fill_value(dt, fv)
        for dt, fv in zip(agg.dtype["intermediate"], agg.fill_value["intermediate"])
    )
    agg.fill_value[func] = dtypes._get_fill_value(agg.dtype["final"], agg.fill_value[func])

    if _is_arg_reduction(agg):
        # this allows us to unravel_index easily. we have to do that nearly every time.
        agg.fill_value["numpy"] = (0,)
    else:
        agg.fill_value["numpy"] = (agg.fill_value[func],)

    if finalize_kwargs is not None:
        assert isinstance(finalize_kwargs, dict)
        agg.finalize_kwargs = finalize_kwargs

    # This is needed for the dask pathway.
    # Because we use intermediate fill_value since a group could be
    # absent in one block, but present in another block
    # We set it for numpy to get nansum, nanprod tests to pass
    # where the identity element is 0, 1
    # Also needed for nanmin, nanmax where intermediate fill_value is +-np.inf,
    # but final_fill_value is dtypes.NA
    if (
        # TODO: this is a total hack, setting a default fill_value
        # even though numpy doesn't define identity for nanmin, nanmax
        agg.name in ["nanmin", "nanmax"] and min_count == 0
    ):
        min_count = 1
        agg.fill_value["user"] = agg.fill_value["user"] or agg.fill_value[agg.name]

    if min_count > 0:
        agg.min_count = min_count
        agg.numpy += ("nanlen",)
        if agg.chunk != (None,):
            agg.chunk += ("nanlen",)
            agg.combine += ("sum",)
        agg.fill_value["intermediate"] += (0,)
        agg.fill_value["numpy"] += (0,)
        agg.dtype["intermediate"] += (np.intp,)
        agg.dtype["numpy"] += (np.intp,)
    else:
        agg.min_count = 0

    simple_combine: list[Callable | None] = []
    for combine in agg.combine:
        if isinstance(combine, str):
            if combine in ["nanfirst", "nanlast"]:
                simple_combine.append(getattr(xrutils, combine))
            else:
                simple_combine.append(getattr(np, combine))
        else:
            simple_combine.append(combine)

    agg.simple_combine = tuple(simple_combine)

    return agg<|MERGE_RESOLUTION|>--- conflicted
+++ resolved
@@ -400,22 +400,6 @@
     def clip_first(array):
         """Return array except the first element along axis
         Purely included to tidy up the adj_terms line
-<<<<<<< HEAD
-        '''        
-        not_first = [slice(None,None) for i in range(array.ndim)]
-        not_first[axis[0]] = slice(1,None)        
-        return array[*not_first]    
-    
-    assert len(axis)==1, "Assuming that the combine function is only in one direction at once"
-    
-    sum_deviations = array.arrays[0]
-    sum_X = array.arrays[1]
-    sum_len = array.arrays[2]    
-    
-    # Calculate parts needed for cascading combination
-    cumsum_X = np.cumsum(sum_X,axis=axis[0]) #Don't need to be able to merge the last element
-    cumsum_len = np.cumsum(sum_len,axis=axis[0])
-=======
         """
         not_first = [slice(None, None) for i in range(array.ndim)]
         not_first[axis[0]] = slice(1, None)
@@ -426,8 +410,7 @@
     # Does this double our memory footprint or are they just views?
     # If there's a huge memory impact, probably better to copy paste array.arrays[1]
     # in and accept the hit to readability
-   sum_deviations, sum_X, sum_len = array.arrays
->>>>>>> edb655dd
+    sum_deviations, sum_X, sum_len = array.arrays
 
     # Calculate parts needed for cascading combination
     cumsum_X = np.cumsum(sum_X, axis=axis[0])  # Don't need to be able to merge the last element
