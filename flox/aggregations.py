--- conflicted
+++ resolved
@@ -484,11 +484,7 @@
     numpy=tlz.compose(_var_finalize, var_chunk),
     combine=(_var_combine,),
     finalize=_var_finalize,
-<<<<<<< HEAD
-    fill_value=((0,0,0),),
-=======
-    fill_value=((0, 0, 0),),  # DIVIDE BY ZERO ERROR! NOOOO!!!
->>>>>>> f88e231e
+    fill_value=((0, 0, 0),), 
     final_fill_value=np.nan,
     dtypes=(None,),
     final_dtype=np.floating,
