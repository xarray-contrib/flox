import dask
import numpy as np
import pandas as pd

import flox


class Cohorts:
    """Time the core reduction function."""

    def setup(self, *args, **kwargs):
        raise NotImplementedError

    def containment(self):
        asfloat = self.bitmask().astype(float)
        chunks_per_label = asfloat.sum(axis=0)
        containment = (asfloat.T @ asfloat) / chunks_per_label
        print(containment.nnz / np.prod(containment.shape))
        return containment.todense()

    def chunks_cohorts(self):
        return flox.core.find_group_cohorts(
            self.by,
            [self.array.chunks[ax] for ax in self.axis],
            expected_groups=self.expected,
        )[1]

    def bitmask(self):
        chunks = [self.array.chunks[ax] for ax in self.axis]
        return flox.core._compute_label_chunk_bitmask(self.by, chunks, self.expected[-1] + 1)

    def time_find_group_cohorts(self):
        flox.core.find_group_cohorts(
            self.by,
            [self.array.chunks[ax] for ax in self.axis],
            expected_groups=self.expected,
        )
        # The cache clear fails dependably in CI
        # Not sure why
        try:
            flox.cache.cache.clear()
        except AttributeError:
            pass

    def time_graph_construct(self):
        flox.groupby_reduce(self.array, self.by, func="sum", axis=self.axis, method="cohorts")

    def track_num_tasks(self):
        result = flox.groupby_reduce(
            self.array, self.by, func="sum", axis=self.axis, method="cohorts"
        )[0]
        return len(result.dask.to_dict())

    def track_num_tasks_optimized(self):
        result = flox.groupby_reduce(
            self.array, self.by, func="sum", axis=self.axis, method="cohorts"
        )[0]
        (opt,) = dask.optimize(result)
        return len(opt.dask.to_dict())

    def track_num_layers(self):
        result = flox.groupby_reduce(
            self.array, self.by, func="sum", axis=self.axis, method="cohorts"
        )[0]
        return len(result.dask.layers)

    track_num_tasks.unit = "tasks"  # type: ignore[attr-defined] # Lazy
    track_num_tasks_optimized.unit = "tasks"  # type: ignore[attr-defined] # Lazy
    track_num_layers.unit = "layers"  # type: ignore[attr-defined] # Lazy
    for f in [track_num_tasks, track_num_tasks_optimized, track_num_layers]:
        f.repeat = 1  # type: ignore[attr-defined] # Lazy
        f.rounds = 1  # type: ignore[attr-defined] # Lazy
        f.number = 1  # type: ignore[attr-defined] # Lazy


class NWMMidwest(Cohorts):
    """2D labels, ireregular w.r.t chunk size.
    Mimics National Weather Model, Midwest county groupby."""

    def setup(self, *args, **kwargs):
        x = np.repeat(np.arange(30), 150)
        y = np.repeat(np.arange(30), 60)
        by = x[np.newaxis, :] * y[:, np.newaxis]

        self.by = flox.core._factorize_multiple((by,), expected_groups=(None,), any_by_dask=False)[
            0
        ][0]

        self.array = dask.array.ones(self.by.shape, chunks=(350, 350))
        self.axis = (-2, -1)
        self.expected = pd.RangeIndex(self.by.max() + 1)


class ERA5Dataset:
    """ERA5"""

    def __init__(self, *args, **kwargs):
        self.time = pd.Series(pd.date_range("2016-01-01", "2018-12-31 23:59", freq="H"))
        self.axis = (-1,)
        self.array = dask.array.random.random((721, 1440, len(self.time)), chunks=(-1, -1, 48))

    def rechunk(self):
        self.array = flox.core.rechunk_for_cohorts(
            self.array, -1, self.by, force_new_chunk_at=[1], chunksize=48, ignore_old_chunks=True
        )


class ERA5DayOfYear(ERA5Dataset, Cohorts):
    def setup(self, *args, **kwargs):
        super().__init__()
        self.by = self.time.dt.dayofyear.values - 1
        self.expected = pd.RangeIndex(self.by.max() + 1)


# class ERA5DayOfYearRechunked(ERA5DayOfYear, Cohorts):
#     def setup(self, *args, **kwargs):
#         super().setup()
#         self.array = dask.array.random.random((721, 1440, len(self.time)), chunks=(-1, -1, 24))
#         self.expected = pd.RangeIndex(self.by.max() + 1)


class ERA5MonthHour(ERA5Dataset, Cohorts):
    def setup(self, *args, **kwargs):
        super().__init__()
        by = (self.time.dt.month.values, self.time.dt.hour.values)
        ret = flox.core._factorize_multiple(
<<<<<<< HEAD
            by, (pd.Index(np.arange(1, 13)), pd.Index(np.arange(1, 25))), False
=======
            by,
            (pd.Index(np.arange(1, 13)), pd.Index(np.arange(1, 25))),
            any_by_dask=False,
>>>>>>> be2bdb36
        )
        # Add one so the rechunk code is simpler and makes sense
        self.by = ret[0][0]
        self.expected = pd.RangeIndex(self.by.max() + 1)


class ERA5MonthHourRechunked(ERA5MonthHour, Cohorts):
    def setup(self, *args, **kwargs):
        super().setup()
        super().rechunk()


class PerfectMonthly(Cohorts):
    """Perfectly chunked for a "cohorts" monthly mean climatology"""

    def setup(self, *args, **kwargs):
        self.time = pd.Series(pd.date_range("1961-01-01", "2018-12-31 23:59", freq="M"))
        self.axis = (-1,)
        self.array = dask.array.random.random((721, 1440, len(self.time)), chunks=(-1, -1, 4))
        self.by = self.time.dt.month.values - 1
        self.expected = pd.RangeIndex(self.by.max() + 1)

    def rechunk(self):
        self.array = flox.core.rechunk_for_cohorts(
            self.array, -1, self.by, force_new_chunk_at=[1], chunksize=4, ignore_old_chunks=True
        )


# class PerfectMonthlyRechunked(PerfectMonthly):
#     def setup(self, *args, **kwargs):
#         super().setup()
#         super().rechunk()


class ERA5Google(Cohorts):
    def setup(self, *args, **kwargs):
        TIME = 900  # 92044 in Google ARCO ERA5
        self.time = pd.Series(pd.date_range("1959-01-01", freq="6H", periods=TIME))
        self.axis = (2,)
        self.array = dask.array.ones((721, 1440, TIME), chunks=(-1, -1, 1))
        self.by = self.time.dt.day.values - 1
        self.expected = pd.RangeIndex(self.by.max() + 1)


def codes_for_resampling(group_as_index, freq):
    s = pd.Series(np.arange(group_as_index.size), group_as_index)
    grouped = s.groupby(pd.Grouper(freq=freq))
    first_items = grouped.first()
    counts = grouped.count()
    codes = np.repeat(np.arange(len(first_items)), counts)
    return codes


class PerfectBlockwiseResampling(Cohorts):
    """Perfectly chunked for blockwise resampling."""

    def setup(self, *args, **kwargs):
        index = pd.date_range("1959-01-01", freq="D", end="1962-12-31")
        self.time = pd.Series(index)
        TIME = len(self.time)
        self.axis = (2,)
        self.array = dask.array.ones((721, 1440, TIME), chunks=(-1, -1, 10))
        self.by = codes_for_resampling(index, freq="5D")
        self.expected = pd.RangeIndex(self.by.max() + 1)


class OISST(Cohorts):
    def setup(self, *args, **kwargs):
        self.array = dask.array.ones((14532, 1), chunks=(10, 1))
        self.axis = (0,)
        index = pd.date_range("1981-09-01 12:00", "2021-06-14 12:00", freq="D")
        self.time = pd.Series(index)
        self.by = self.time.dt.dayofyear.values - 1
        self.expected = pd.RangeIndex(self.by.max() + 1)<|MERGE_RESOLUTION|>--- conflicted
+++ resolved
@@ -124,13 +124,9 @@
         super().__init__()
         by = (self.time.dt.month.values, self.time.dt.hour.values)
         ret = flox.core._factorize_multiple(
-<<<<<<< HEAD
-            by, (pd.Index(np.arange(1, 13)), pd.Index(np.arange(1, 25))), False
-=======
             by,
             (pd.Index(np.arange(1, 13)), pd.Index(np.arange(1, 25))),
             any_by_dask=False,
->>>>>>> be2bdb36
         )
         # Add one so the rechunk code is simpler and makes sense
         self.by = ret[0][0]
