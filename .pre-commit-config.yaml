--- conflicted
+++ resolved
@@ -46,7 +46,6 @@
       hooks:
         - id: nbstripout
           args: [--extra-keys=metadata.kernelspec metadata.language_info.version]
-<<<<<<< HEAD
 
     - repo: https://github.com/codespell-project/codespell
       rev: v2.2.2
@@ -54,11 +53,10 @@
         - id: codespell
           additional_dependencies:
             - tomli
-=======
+
     - repo: https://github.com/asottile/pyupgrade
       rev: v3.3.1
       hooks:
         - id: pyupgrade
           args:
-            - "--py38-plus"
->>>>>>> ed51c199
+            - "--py38-plus"