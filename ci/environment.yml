name: flox-tests
channels:
  - conda-forge
dependencies:
  - asv
  - cachey
  - codecov
  - dask-core
  - netcdf4
  - pandas
  - numpy>=1.20
  - lxml  # for mypy coverage report
  - matplotlib
  - pip
  - pytest
  - pytest-cov
  - pytest-pretty
  - pytest-xdist
  - xarray
  - pre-commit
  - numpy_groupies>=0.9.19
  - pooch
  - toolz
  - numba
<<<<<<< HEAD
  - pip:
    - git+https://github.com/numbagg/numbagg
=======
  - scipy
>>>>>>> 68b122e4
<|MERGE_RESOLUTION|>--- conflicted
+++ resolved
@@ -22,9 +22,6 @@
   - pooch
   - toolz
   - numba
-<<<<<<< HEAD
+  - scipy
   - pip:
-    - git+https://github.com/numbagg/numbagg
-=======
-  - scipy
->>>>>>> 68b122e4
+    - git+https://github.com/numbagg/numbagg